from mitie import *
from rasa_nlu import Interpreter
from rasa_nlu.tokenizers.mitie_tokenizer import MITIETokenizer
import re


class MITIEInterpreter(Interpreter):
    def __init__(self, intent_classifier=None, entity_extractor=None, feature_extractor=None, **kwargs):
        self.extractor = None
        self.classifier = None
        if entity_extractor:
            self.extractor = named_entity_extractor(entity_extractor, feature_extractor)
        if intent_classifier:
            self.classifier = text_categorizer(intent_classifier, feature_extractor)
        self.tokenizer = MITIETokenizer()

    def get_entities(self, text):
        tokens = self.tokenizer.tokenize(text)
        ents = []
        if self.extractor:
            entities = self.extractor.extract_entities(tokens)
            for e in entities:
                _range = e[0]
                _regex = u"\s*".join(tokens[i] for i in _range)
                expr = re.compile(_regex)
                m = expr.search(text)
                start, end = m.start(), m.end()
                ents.append({
                    "entity": e[1],
                    "value": text[start:end],
                    "start": start,
                    "end": end
                })

        return ents

    def get_intent(self, text):
        if self.classifier:
            tokens = tokenize(text)
            label, score = self.classifier(tokens)
        else:
            label, score = "None", 0.0
        return label, score

<<<<<<< HEAD
    def parse(self, text, **kwargs):
        intent = self.get_intent(text)
=======
    def parse(self, text):
        intent, score = self.get_intent(text)
>>>>>>> 32af07fb
        entities = self.get_entities(text)

        return {'text': text, 'intent': intent, 'entities': entities, 'confidence': score}<|MERGE_RESOLUTION|>--- conflicted
+++ resolved
@@ -42,13 +42,8 @@
             label, score = "None", 0.0
         return label, score
 
-<<<<<<< HEAD
     def parse(self, text, **kwargs):
-        intent = self.get_intent(text)
-=======
-    def parse(self, text):
         intent, score = self.get_intent(text)
->>>>>>> 32af07fb
         entities = self.get_entities(text)
 
         return {'text': text, 'intent': intent, 'entities': entities, 'confidence': score}