from __future__ import absolute_import
from __future__ import division
from __future__ import print_function
from __future__ import unicode_literals

import argparse
import logging
import os
import tempfile
import zipfile
from functools import wraps

import typing
from builtins import str
from flask import Flask, request, abort, Response, jsonify
from flask_cors import CORS, cross_origin
from gevent.pywsgi import WSGIServer
from typing import Text, Optional
from typing import Union

from rasa_core import utils, events
from rasa_core.agent import Agent
from rasa_core.channels.direct import CollectingOutputChannel
from rasa_core.tracker_store import TrackerStore
from rasa_core.trackers import DialogueStateTracker
from rasa_core.version import __version__

if typing.TYPE_CHECKING:
    from rasa_core.interpreter import NaturalLanguageInterpreter as NLI

logger = logging.getLogger(__name__)


def create_argument_parser():
    """Parse all the command line arguments for the server script."""

    parser = argparse.ArgumentParser(
            description='starts server to serve an agent')
    parser.add_argument(
            '-d', '--core',
            required=True,
            type=str,
            help="core model directory to run with the server")
    parser.add_argument(
            '-m', '--model_server',
            type=str,
            help="URL from which to pull a Core models")
    parser.add_argument(
            '-u', '--nlu',
            type=str,
            help="nlu model to run with the server")
    parser.add_argument(
            '-p', '--port',
            type=int,
            default=5005,
            help="port to run the server at")
    parser.add_argument(
            '--cors',
            nargs='*',
            type=str,
            help="enable CORS for the passed origin. "
                 "Use * to whitelist all origins")
    parser.add_argument(
            '--auth_token',
            type=str,
            help="Enable token-based authentication. Requests need to provide "
                 "the token to be accepted.")
    parser.add_argument(
            '-o', '--log_file',
            type=str,
            default="rasa_core.log",
            help="store log file in specified file")

    utils.add_logging_option_arguments(parser)
    return parser


def ensure_loaded_agent(agent):
    """Wraps a request handler ensuring there is a loaded and usable model."""

    def decorator(f):
        @wraps(f)
        def decorated(*args, **kwargs):
            __agent = agent()
            if not __agent:
                return Response(
                        "No agent loaded. To continue processing, a model "
                        "of a trained agent needs to be loaded.",
                        status=503)

            return f(*args, **kwargs)

        return decorated

    return decorator


def bool_arg(name, default=True):
    # type: ( Text, bool) -> bool
    """Return a passed boolean argument of the request or a default.

    Checks the `name` parameter of the request if it contains a valid
    boolean value. If not, `default` is returned."""

    return request.args.get(name, str(default)).lower() == 'true'


def request_parameters():
    if request.method == 'GET':
        return request.args
    else:

        try:
            return request.get_json(force=True)
        except ValueError as e:
            logger.error("Failed to decode json during respond request. "
                         "Error: {}.".format(e))
            raise


def requires_auth(token=None):
    # type: (Optional[Text]) -> function
    """Wraps a request handler with token authentication."""

    def decorator(f):
        @wraps(f)
        def decorated(*args, **kwargs):
            provided = request.args.get('token')
            if token is None or provided == token:
                return f(*args, **kwargs)
            abort(401)

        return decorated

    return decorator


<<<<<<< HEAD
def _create_agent(
        model_directory,  # type: Text
        interpreter,  # type: Union[Text,NLI,None]
        action_factory=None,  # type: Optional[Text]
        tracker_store=None,  # type: Optional[TrackerStore]
        model_server=None  # type: Optional[Text]
):
=======
def _create_agent(model_directory,  # type: Text
                  interpreter,  # type: Union[Text,NLI,None]
                  action_factory=None,  # type: Optional[Text]
                  tracker_store=None  # type: Optional[TrackerStore]
                  ):
>>>>>>> 23d037e3
    # type: (...) -> Optional[Agent]
    try:

        return Agent.load(model_directory, interpreter,
                          tracker_store=tracker_store,
                          action_factory=action_factory,
                          model_server=model_server)
    except Exception as e:
        logger.warn("Failed to load any agent model. Running "
                    "Rasa Core server with out loaded model now. {}"
                    "".format(e))
        return None


def create_app(model_directory,  # type: Text
               interpreter=None,  # type: Union[Text, NLI, None]
               loglevel="INFO",  # type: Optional[Text]
               logfile="rasa_core.log",  # type: Optional[Text]
               cors_origins=None,  # type: Optional[List[Text]]
               action_factory=None,  # type: Optional[Text]
               auth_token=None,  # type: Optional[Text]
               tracker_store=None,  # type: Optional[TrackerStore]
               model_server=None  # type: Optional[Text]
               ):
    """Class representing a Rasa Core HTTP server."""

    app = Flask(__name__)
    CORS(app, resources={r"/*": {"origins": "*"}})
    # Setting up logfile
    utils.configure_file_logging(loglevel, logfile)

    if not cors_origins:
        cors_origins = []

    # this needs to be an array, so we can modify it in the nested functions...
    _agent = [_create_agent(model_directory, interpreter,
                            action_factory, tracker_store,
                            model_server)]

    def agent():
        if _agent and _agent[0]:
            return _agent[0]
        else:
            return None

    @app.route("/",
               methods=['GET', 'OPTIONS'])
    @cross_origin(origins=cors_origins)
    def hello():
        """Check if the server is running and responds with the version."""
        return "hello from Rasa Core: " + __version__

    @app.route("/version",
               methods=['GET', 'OPTIONS'])
    @cross_origin(origins=cors_origins)
    def version():
        """respond with the version number of the installed rasa core."""

        return jsonify({'version': __version__})

    # <sender_id> can be be 'default' if there's only 1 client
    @app.route("/conversations/<sender_id>/continue",
               methods=['POST', 'OPTIONS'])
    @cross_origin(origins=cors_origins)
    @requires_auth(auth_token)
    @ensure_loaded_agent(agent)
    def continue_predicting(sender_id):
        """Continue a prediction started with parse.

        Caller should have executed the action returned from the parse
        endpoint. The events returned from that executed action are
        passed to continue which will trigger the next action prediction.

        If continue predicts action listen, the caller should wait for the
        next user message."""

        request_params = request.get_json(force=True)
        encoded_events = request_params.get("events", [])
        executed_action = request_params.get("executed_action", None)
        evts = events.deserialise_events(encoded_events)
        try:
            response = agent().continue_message_handling(sender_id,
                                                         executed_action,
                                                         evts)
        except ValueError as e:
            return Response(jsonify(error=e.message),
                            status=400,
                            content_type="application/json")
        except Exception as e:
            logger.exception(e)
            return Response(jsonify(error="Server failure. Error: {}"
                                          "".format(e)),
                            status=500,
                            content_type="application/json")
        return jsonify(response)

    @app.route("/conversations/<sender_id>/tracker/events",
               methods=['POST', 'OPTIONS'])
    @cross_origin(origins=cors_origins)
    @requires_auth(auth_token)
    @ensure_loaded_agent(agent)
    def append_events(sender_id):
        """Append a list of events to the state of a conversation"""

        request_params = request.get_json(force=True)
        evts = events.deserialise_events(request_params)
        tracker = agent().tracker_store.get_or_create_tracker(sender_id)
        for e in evts:
            tracker.update(e)
        agent().tracker_store.save(tracker)
        return jsonify(tracker.current_state())

    @app.route("/conversations",
               methods=['GET', 'OPTIONS'])
    @cross_origin(origins=cors_origins)
    @requires_auth(auth_token)
    @ensure_loaded_agent(agent)
    def list_trackers():
        return jsonify(list(agent().tracker_store.keys()))

    @app.route("/conversations/<sender_id>/tracker",
               methods=['GET', 'OPTIONS'])
    @cross_origin(origins=cors_origins)
    @requires_auth(auth_token)
    @ensure_loaded_agent(agent)
    def retrieve_tracker(sender_id):
        """Get a dump of a conversations tracker including its events."""

        # parameters
        use_history = bool_arg('ignore_restarts', default=False)
        should_include_events = bool_arg('events', default=True)
        until_time = request.args.get('until', None)

        # retrieve tracker and set to requested state
        tracker = agent().tracker_store.get_or_create_tracker(sender_id)
        if until_time is not None:
            tracker = tracker.travel_back_in_time(float(until_time))

        # dump and return tracker
        state = tracker.current_state(
                should_include_events=should_include_events,
                only_events_after_latest_restart=use_history)
        return jsonify(state)

    @app.route("/conversations/<sender_id>/tracker",
               methods=['PUT', 'OPTIONS'])
    @cross_origin(origins=cors_origins)
    @requires_auth(auth_token)
    @ensure_loaded_agent(agent)
    def update_tracker(sender_id):
        """Use a list of events to set a conversations tracker to a state."""

        request_params = request.get_json(force=True)
        tracker = DialogueStateTracker.from_dict(sender_id,
                                                 request_params,
                                                 agent().domain)
        agent().tracker_store.save(tracker)

        # will override an existing tracker with the same id!
        agent().tracker_store.save(tracker)
        return jsonify(tracker.current_state(should_include_events=True))

    @app.route("/conversations/<sender_id>/parse",
               methods=['GET', 'POST', 'OPTIONS'])
    @cross_origin(origins=cors_origins)
    @requires_auth(auth_token)
    @ensure_loaded_agent(agent)
    def parse(sender_id):
        request_params = request_parameters()

        if 'query' in request_params:
            message = request_params.pop('query')
        elif 'q' in request_params:
            message = request_params.pop('q')
        else:
            return Response(
                    jsonify(error="Invalid parse parameter specified."),
                    status=400,
                    mimetype="application/json")

        try:
            # Fetches the predicted action in a json format
            response = agent().start_message_handling(message, sender_id)
            return jsonify(response)

        except Exception as e:
            logger.exception("Caught an exception during parse.")
            return Response(jsonify(error="Server failure. Error: {}"
                                          "".format(e)),
                            status=500,
                            content_type="application/json")

    @app.route("/conversations/<sender_id>/respond",
               methods=['GET', 'POST', 'OPTIONS'])
    @cross_origin(origins=cors_origins)
    @requires_auth(auth_token)
    @ensure_loaded_agent(agent)
    def respond(sender_id):
        request_params = request_parameters()

        if 'query' in request_params:
            message = request_params.pop('query')
        elif 'q' in request_params:
            message = request_params.pop('q')
        else:
            return Response(jsonify(error="Invalid respond parameter "
                                          "specified."),
                            status=400,
                            mimetype="application/json")

        try:
            # Set the output channel
            out = CollectingOutputChannel()
            # Fetches the appropriate bot response in a json format
            responses = agent().handle_message(message,
                                               output_channel=out,
                                               sender_id=sender_id)
            return jsonify(responses)

        except Exception as e:
            logger.exception("Caught an exception during respond.")
            return Response(jsonify(error="Server failure. Error: {}"
                                          "".format(e)),
                            status=500,
                            content_type="application/json")

    @app.route("/load", methods=['POST', 'OPTIONS'])
    @requires_auth(auth_token)
    @cross_origin(origins=cors_origins)
    def load_model():
        """Loads a zipped model, replacing the existing one."""

        if 'model' not in request.files:
            # model file is missing
            abort(400)

        model_file = request.files['model']

        logger.info("Received new model through REST interface.")
        zipped_path = tempfile.NamedTemporaryFile(delete=False, suffix=".zip")
        zipped_path.close()

        model_file.save(zipped_path.name)

        logger.debug("Downloaded model to {}".format(zipped_path.name))

        zip_ref = zipfile.ZipFile(zipped_path.name, 'r')
        zip_ref.extractall(model_directory)
        zip_ref.close()
        logger.debug("Unzipped model to {}".format(
                os.path.abspath(model_directory)))

        _agent[0] = _create_agent(model_directory, interpreter,
                                  action_factory, tracker_store)
        logger.debug("Finished loading new agent.")
        return jsonify({'success': 1})

    return app


if __name__ == '__main__':
    # Running as standalone python application
    arg_parser = create_argument_parser()
    cmdline_args = arg_parser.parse_args()

    # Setting up the color scheme of logger
    utils.configure_colored_logging(cmdline_args.loglevel)

    # Setting up the rasa_core application framework
    app = create_app(cmdline_args.core,
                     cmdline_args.nlu,
                     cmdline_args.loglevel,
                     cmdline_args.log_file,
                     cmdline_args.cors,
                     auth_token=cmdline_args.auth_token,
                     model_server=cmdline_args.model_server)

    logger.info("Started http server on port %s" % cmdline_args.port)

    # Running the server at 'this' address with the
    # rasa_core application framework
    http_server = WSGIServer(('0.0.0.0', cmdline_args.port), app)
    logger.info("Up and running")
    try:
        http_server.serve_forever()
    except Exception as exc:
        logger.exception(exc)<|MERGE_RESOLUTION|>--- conflicted
+++ resolved
@@ -35,41 +35,41 @@
     """Parse all the command line arguments for the server script."""
 
     parser = argparse.ArgumentParser(
-            description='starts server to serve an agent')
-    parser.add_argument(
-            '-d', '--core',
-            required=True,
-            type=str,
-            help="core model directory to run with the server")
-    parser.add_argument(
-            '-m', '--model_server',
-            type=str,
-            help="URL from which to pull a Core models")
-    parser.add_argument(
-            '-u', '--nlu',
-            type=str,
-            help="nlu model to run with the server")
-    parser.add_argument(
-            '-p', '--port',
-            type=int,
-            default=5005,
-            help="port to run the server at")
-    parser.add_argument(
-            '--cors',
-            nargs='*',
-            type=str,
-            help="enable CORS for the passed origin. "
-                 "Use * to whitelist all origins")
-    parser.add_argument(
-            '--auth_token',
-            type=str,
-            help="Enable token-based authentication. Requests need to provide "
-                 "the token to be accepted.")
-    parser.add_argument(
-            '-o', '--log_file',
-            type=str,
-            default="rasa_core.log",
-            help="store log file in specified file")
+        description='starts server to serve an agent')
+    parser.add_argument(
+        '-d', '--core',
+        required=True,
+        type=str,
+        help="core model directory to run with the server")
+    parser.add_argument(
+        '-m', '--model_server',
+        type=str,
+        help="URL from which to pull a Core models")
+    parser.add_argument(
+        '-u', '--nlu',
+        type=str,
+        help="nlu model to run with the server")
+    parser.add_argument(
+        '-p', '--port',
+        type=int,
+        default=5005,
+        help="port to run the server at")
+    parser.add_argument(
+        '--cors',
+        nargs='*',
+        type=str,
+        help="enable CORS for the passed origin. "
+             "Use * to whitelist all origins")
+    parser.add_argument(
+        '--auth_token',
+        type=str,
+        help="Enable token-based authentication. Requests need to provide "
+             "the token to be accepted.")
+    parser.add_argument(
+        '-o', '--log_file',
+        type=str,
+        default="rasa_core.log",
+        help="store log file in specified file")
 
     utils.add_logging_option_arguments(parser)
     return parser
@@ -84,9 +84,9 @@
             __agent = agent()
             if not __agent:
                 return Response(
-                        "No agent loaded. To continue processing, a model "
-                        "of a trained agent needs to be loaded.",
-                        status=503)
+                    "No agent loaded. To continue processing, a model "
+                    "of a trained agent needs to be loaded.",
+                    status=503)
 
             return f(*args, **kwargs)
 
@@ -135,7 +135,6 @@
     return decorator
 
 
-<<<<<<< HEAD
 def _create_agent(
         model_directory,  # type: Text
         interpreter,  # type: Union[Text,NLI,None]
@@ -143,13 +142,6 @@
         tracker_store=None,  # type: Optional[TrackerStore]
         model_server=None  # type: Optional[Text]
 ):
-=======
-def _create_agent(model_directory,  # type: Text
-                  interpreter,  # type: Union[Text,NLI,None]
-                  action_factory=None,  # type: Optional[Text]
-                  tracker_store=None  # type: Optional[TrackerStore]
-                  ):
->>>>>>> 23d037e3
     # type: (...) -> Optional[Agent]
     try:
 
@@ -290,8 +282,8 @@
 
         # dump and return tracker
         state = tracker.current_state(
-                should_include_events=should_include_events,
-                only_events_after_latest_restart=use_history)
+            should_include_events=should_include_events,
+            only_events_after_latest_restart=use_history)
         return jsonify(state)
 
     @app.route("/conversations/<sender_id>/tracker",
@@ -326,9 +318,9 @@
             message = request_params.pop('q')
         else:
             return Response(
-                    jsonify(error="Invalid parse parameter specified."),
-                    status=400,
-                    mimetype="application/json")
+                jsonify(error="Invalid parse parameter specified."),
+                status=400,
+                mimetype="application/json")
 
         try:
             # Fetches the predicted action in a json format
@@ -400,7 +392,7 @@
         zip_ref.extractall(model_directory)
         zip_ref.close()
         logger.debug("Unzipped model to {}".format(
-                os.path.abspath(model_directory)))
+            os.path.abspath(model_directory)))
 
         _agent[0] = _create_agent(model_directory, interpreter,
                                   action_factory, tracker_store)
