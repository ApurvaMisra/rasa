from __future__ import absolute_import
from __future__ import division
from __future__ import print_function
from __future__ import unicode_literals

import sys
import typing

import io
import logging
import numpy as np
import os
import requests
import six
import textwrap
import uuid
from PyInquirer import prompt
from colorclass import Color
from flask import Flask, send_from_directory, send_file, abort
from gevent.pywsgi import WSGIServer
from terminaltables import SingleTable, AsciiTable
from threading import Thread
from typing import Any, Text, Dict, List, Optional, Callable, Union

from rasa_core import utils, server, events, constants
from rasa_core.actions.action import ACTION_LISTEN_NAME
from rasa_core.agent import Agent
from rasa_core.channels import UserMessage
from rasa_core.channels.channel import button_to_string
from rasa_core.constants import (
    DEFAULT_SERVER_PORT, DEFAULT_SERVER_URL)
from rasa_core.domain import Domain
from rasa_core.events import Event, ActionExecuted
from rasa_core.interpreter import INTENT_MESSAGE_PREFIX
from rasa_core.trackers import EventVerbosity
from rasa_core.training.structures import Story
from rasa_core.training.visualization import (
    visualize_neighborhood)
from rasa_core.utils import EndpointConfig
from rasa_nlu.training_data import TrainingData
from rasa_nlu.training_data.formats import MarkdownWriter, MarkdownReader
from rasa_nlu.training_data.loading import load_data, _guess_format
from rasa_nlu.training_data.message import Message

# WARNING: This command line UI is using an external library
# communicating with the shell - these functions are hard to test
# automatically. If you change anything in here, please make sure to
# run the interactive learning and check if your part of the "ui"
# still works.

logger = logging.getLogger(__name__)

MAX_VISUAL_HISTORY = 3

PATHS = {"stories": "data/stories.md",
         "nlu": "data/nlu.md",
         "backup": "data/nlu_interactive.md"}

# choose other intent, making sure this doesn't clash with an existing intent
OTHER_INTENT = uuid.uuid4().hex


class RestartConversation(Exception):
    """Exception used to break out the flow and restart the conversation."""
    pass


class ForkTracker(Exception):
    """Exception used to break out the flow and fork at a previous step.

    The tracker will be reset to the selected point in the past and the
    conversation will continue from there."""
    pass


class UndoLastStep(Exception):
    """Exception used to break out the flow and undo the last step.

    The last step is either the most recent user message or the most
    recent action run by the bot."""
    pass


def _response_as_json(response):
    # type: (requests.Response) -> Dict[Text, Any]
    """Convert a HTTP response to json, raise exception if response failed."""

    response.raise_for_status()

    if response.encoding is None:
        response.encoding = 'utf-8'

    return response.json()


def send_message(endpoint,  # type: EndpointConfig
                 sender_id,  # type: Text
                 message,  # type: Text
                 parse_data=None  # type: Optional[Dict[Text, Any]]
                 ):
    # type: (...) -> Dict[Text, Any]
    """Send a user message to a conversation."""

    payload = {
        "sender": "user",
        "message": message,
        "parse_data": parse_data
    }

    r = endpoint.request(json=payload,
                         method="post",
                         subpath="/conversations/{}/messages".format(sender_id))

    return _response_as_json(r)


def request_prediction(endpoint, sender_id):
    # type: (EndpointConfig, Text) -> Dict[Text, Any]
    """Request the next action prediction from core."""

    r = endpoint.request(method="post",
                         subpath="/conversations/{}/predict".format(sender_id))

    return _response_as_json(r)


def retrieve_domain(endpoint):
    # type: (EndpointConfig) -> Dict[Text, Any]
    """Retrieve the domain from core."""

    r = endpoint.request(method="get",
                         subpath="/domain",
                         headers={"Accept": "application/json"})

    return _response_as_json(r)


def retrieve_tracker(endpoint, sender_id, verbosity=EventVerbosity.ALL):
    # type: (EndpointConfig, Text, EventVerbosity) -> Dict[Text, Any]
    """Retrieve a tracker from core."""

    path = "/conversations/{}/tracker?include_events={}".format(
            sender_id, verbosity.name)
    r = endpoint.request(method="get",
                         subpath=path,
                         headers={"Accept": "application/json"})

    return _response_as_json(r)


def send_action(endpoint,  # type: EndpointConfig
                sender_id,  # type: Text
                action_name,  # type: Text
                policy=None,  # type: Optional[Text]
                confidence=None  # type: Optional[float]
                ):
    # type: (...) -> Dict[Text, Any]
    """Log an action to a conversation."""

    payload = {"action": action_name, "policy": policy,
               "confidence": confidence}
    subpath = "/conversations/{}/execute".format(sender_id)

    r = endpoint.request(json=payload,
                         method="post",
                         subpath=subpath)

    return _response_as_json(r)


def send_event(endpoint, sender_id, evt):
    # type: (EndpointConfig, Text, Dict[Text, Any]) -> Dict[Text, Any]
    """Log an event to a conversation."""

    subpath = "/conversations/{}/tracker/events".format(sender_id)

    r = endpoint.request(json=evt,
                         method="post",
                         subpath=subpath)

    return _response_as_json(r)


def replace_events(endpoint, sender_id, evts):
    # type: (EndpointConfig, Text, List[Dict[Text, Any]]) -> Dict[Text, Any]
    """Replace all the events of a conversation with the provided ones."""

    subpath = "/conversations/{}/tracker/events".format(sender_id)

    r = endpoint.request(json=evts,
                         method="put",
                         subpath=subpath)

    return _response_as_json(r)


def send_finetune(endpoint, evts):
    # type: (EndpointConfig, List[Dict[Text, Any]]) -> Dict[Text, Any]
    """Finetune a core model on the provided additional training samples."""

    r = endpoint.request(json=evts,
                         method="post",
                         subpath="/finetune")

    return _response_as_json(r)


def format_bot_output(message):
    # type: (Dict[Text, Any]) -> Text
    """Format a bot response to be displayed in the history table."""

    if "text" in message:
        output = message.get("text")
    else:
        output = ""

    # Append all additional items
    data = message.get("data", {})
    if data.get("image"):
        output += "\nImage: " + data.get("image")

    if data.get("attachment"):
        output += "\nAttachment: " + data.get("attachment")

    if data.get("buttons"):
        for idx, button in enumerate(data.get("buttons")):
            button_str = button_to_string(button, idx)
            output += "\n" + button_str
    return output


def latest_user_message(evts):
    # type: (List[Dict[Text, Any]]) -> Optional[Dict[Text, Any]]
    """Return most recent user message."""

    for i, e in enumerate(reversed(evts)):
        if e.get("event") == "user":
            return e
    return None


def all_events_before_latest_user_msg(evts):
    # type: (List[Dict[Text, Any]]) -> List[Dict[Text, Any]]
    """Return all events that happened before the most recent user message."""

    for i, e in enumerate(reversed(evts)):
        if e.get("event") == "user":
            return evts[:-(i + 1)]
    return evts


def _ask_questions(
        questions,  # type: List[Dict[Text, Any]]
        sender_id,  # type: Text
        endpoint,  # type: EndpointConfig
        is_abort=lambda x: False  # type: Callable[[Dict[Text, Any]], bool]
):
    # type: (...) -> Dict[Text, Any]
    """Ask the user a question, if Ctrl-C is pressed provide user with menu."""

    should_retry = True
    answers = {}

    while should_retry:
        answers = prompt(questions)
        if not answers or is_abort(answers):
            should_retry = _ask_if_quit(sender_id, endpoint)
        else:
            should_retry = False
    return answers


def _selection_choices_from_intent_prediction(predictions):
    # type: (List[Dict[Text, Any]]) -> List[Dict[Text, Text]]
    """"Given a list of ML predictions create a UI choice list."""

    sorted_intents = sorted(predictions,
                            key=lambda k: (-k['confidence'], k['name']))

    choices = []
    for p in sorted_intents:
        name_with_confidence = "{:03.2f} {:40}".format(p.get("confidence"),
                                                       p.get("name"))
        choice = {
            "name": name_with_confidence,
            "value": p.get("name")
        }
        choices.append(choice)

    return choices


def _request_free_text_intent(sender_id, endpoint):
    # type: (Text, EndpointConfig) -> Text
    questions = [
        {
            "type": "input",
            "name": "intent",
            "message": "Please type the intent name",
        }
    ]
    answers = _ask_questions(questions, sender_id, endpoint)
    return answers["intent"]


def _request_selection_from_intent_list(intent_list, sender_id, endpoint):
    # type: (List[Dict[Text, Text]], Text, EndpointConfig) -> Text
    questions = [
        {
            "type": "list",
            "name": "intent",
            "message": "What intent is it?",
            "choices": intent_list
        }
    ]
    return _ask_questions(questions, sender_id, endpoint)["intent"]


def _request_fork_point_from_list(forks, sender_id, endpoint):
    # type: (List[Dict[Text, Text]], Text, EndpointConfig) -> Text
    questions = [
        {
            "type": "list",
            "name": "fork",
            "message": "Before which user message do you want to fork?",
            "choices": forks
        }
    ]
    return _ask_questions(questions, sender_id, endpoint)["fork"]


def _request_fork_from_user(sender_id,
                            endpoint
                            ):
    # type: (...) -> Optional[List[Dict[Text, Any]]]
    """Take in a conversation and ask at which point to fork the conversation.

    Returns the list of events that should be kept. Forking means, the
    conversation will be reset and continued from this previous point."""

    tracker = retrieve_tracker(endpoint, sender_id,
                               EventVerbosity.AFTER_RESTART)

    choices = []
    for i, e in enumerate(tracker.get("events", [])):
        if e.get("event") == "user":
            choices.append({"name": e.get("text"), "value": i})

    fork_idx = _request_fork_point_from_list(list(reversed(choices)),
                                             sender_id,
                                             endpoint)

    if fork_idx is not None:
        return tracker.get("events", [])[:int(fork_idx)]
    else:
        return None


def _request_intent_from_user(latest_message,
                              intents,
                              sender_id,
                              endpoint
                              ):
    # type: (...) -> Dict[Text, Any]
    """Take in latest message and ask which intent it should have been.

    Returns the intent dict that has been selected by the user."""

    predictions = latest_message.get("parse_data", {}).get("intent_ranking", [])

    predicted_intents = {p["name"] for p in predictions}

    for i in intents:
        if i not in predicted_intents:
            predictions.append({"name": i, "confidence": 0.0})

    # convert intents to ui list and add <other> as a free text alternative
    choices = (_selection_choices_from_intent_prediction(predictions) +
               [{"name": "     <other>", "value": OTHER_INTENT}])

    intent_name = _request_selection_from_intent_list(choices,
                                                      sender_id,
                                                      endpoint)

    if intent_name == OTHER_INTENT:
        intent_name = _request_free_text_intent(sender_id, endpoint)

    # returns the selected intent with the original probability value
    return next((x for x in predictions if x["name"] == intent_name), None)


def _print_history(sender_id, endpoint):
    # type: (Text, EndpointConfig) -> None
    """Print information about the conversation for the user."""

    tracker_dump = retrieve_tracker(endpoint, sender_id,
                                    EventVerbosity.AFTER_RESTART)
    evts = tracker_dump.get("events", [])

    table = _chat_history_table(evts)
    slot_strs = _slot_history(tracker_dump)

    print("------")
    print("Chat History\n")
    print(table)

    if slot_strs:
        print("\n")
        print("Current slots: \n\t{}\n".format(", ".join(slot_strs)))

    print("------")


def _chat_history_table(evts):
    # type: (List[Dict[Text, Any]]) -> Text
    """Create a table containing bot and user messages.

    Also includes additional information, like any events and
    prediction probabilities."""

    def wrap(txt, max_width):
        return "\n".join(textwrap.wrap(txt, max_width,
                                       replace_whitespace=False))

    def colored(txt, color):
        return "{" + color + "}" + txt + "{/" + color + "}"

    def format_user_msg(user_evt, max_width):
        _parsed = user_evt.get('parse_data', {})
        _intent = _parsed.get('intent', {}).get("name")
        _confidence = _parsed.get('intent', {}).get("confidence", 1.0)
        _md = _as_md_message(_parsed)

        _lines = [
            colored(wrap(_md, max_width), "hired"),
            "intent: {} {:03.2f}".format(_intent, _confidence)
        ]
        return "\n".join(_lines)

    def bot_width(_table):
        # type: (AsciiTable) -> int
        return _table.column_max_width(1)

    def user_width(_table):
        # type: (AsciiTable) -> int
        return _table.column_max_width(3)

    def add_bot_cell(data, cell):
        data.append([len(data), Color(cell), "", ""])

    def add_user_cell(data, cell):
        data.append([len(data), "", "", Color(cell)])

    # prints the historical interactions between the bot and the user,
    # to help with correctly identifying the action
    table_data = [
        ["#  ",
         Color(colored('Bot      ', 'autoblue')),
         "  ",
         Color(colored('You       ', 'hired'))],
    ]

    table = SingleTable(table_data, 'Chat History')

    bot_column = []
    for idx, evt in enumerate(evts):
        if evt.get("event") == "action":
            bot_column.append(colored(evt['name'], 'autocyan'))
            if evt['confidence'] is not None:
                bot_column[-1] += (
                    colored(" {:03.2f}".format(evt['confidence']), 'autowhite'))

        elif evt.get("event") == 'user':
            if bot_column:
                text = "\n".join(bot_column)
                add_bot_cell(table_data, text)
                bot_column = []

            msg = format_user_msg(evt, user_width(table))
            add_user_cell(table_data, msg)

        elif evt.get("event") == "bot":
            wrapped = wrap(format_bot_output(evt), bot_width(table))
            bot_column.append(colored(wrapped, 'autoblue'))

        elif evt.get("event") != "bot":
            e = Event.from_parameters(evt)
            if e.as_story_string():
                bot_column.append(wrap(e.as_story_string(), bot_width(table)))

    if bot_column:
        text = "\n".join(bot_column)
        add_bot_cell(table_data, text)

    table.inner_heading_row_border = False
    table.inner_row_border = True
    table.inner_column_border = False
    table.outer_border = False
    table.justify_columns = {0: 'left', 1: 'left', 2: 'center', 3: 'right'}

    return table.table


def _slot_history(tracker_dump):
    # type: (Dict[Text, Any]) -> List[Text]
    """Create an array of slot representations to be displayed."""

    slot_strs = []
    for k, s in tracker_dump.get("slots").items():
        colored_value = utils.wrap_with_color(str(s),
                                              utils.bcolors.WARNING)
        slot_strs.append("{}: {}".format(k, colored_value))
    return slot_strs


def _ask_if_quit(sender_id, endpoint):
    # type: (Text, EndpointConfig) -> bool
    """Display the exit menu.

    Return `True` if the previous question should be retried."""

    questions = [{
        "name": "abort",
        "type": "list",
        "message": "Do you want to stop?",
        "choices": [
            {
                "name": "Continue",
                "value": "continue",
            },
            {
                "name": "Undo Last",
                "value": "undo",
            },
            {
                "name": "Fork",
                "value": "fork",
            },
            {
                "name": "Start Fresh",
                "value": "restart",
            },
            {
                "name": "Export & Quit",
                "value": "quit",
            },
        ]
    }]
    answers = prompt(questions)

    if not answers or answers["abort"] == "quit":
        # this is also the default answer if the user presses Ctrl-C
        story_path, nlu_path = _request_export_info()

        tracker = retrieve_tracker(endpoint, sender_id)
        evts = tracker.get("events", [])

        _write_stories_to_file(story_path, evts)
        _write_nlu_to_file(nlu_path, evts)

        logger.info("Successfully wrote stories and NLU data")
        sys.exit()
    elif answers["abort"] == "continue":
        # in this case we will just return, and the original
        # question will get asked again
        return True
    elif answers["abort"] == "undo":
        raise UndoLastStep()
    elif answers["abort"] == "fork":
        raise ForkTracker()
    elif answers["abort"] == "restart":
        raise RestartConversation()


def _request_action_from_user(predictions, sender_id, endpoint):
    # type: (List[Dict[Text, Any]],Text, EndpointConfig) -> Text
    """Ask the user to correct an action prediction."""

    _print_history(sender_id, endpoint)

    sorted_actions = sorted(predictions,
                            key=lambda k: (-k['score'], k['action']))

    choices = [{"name": "{:03.2f} {:40}".format(a.get("score"),
                                                a.get("action")),
                "value": a.get("action")}
               for a in sorted_actions]

    questions = [{
        "name": "action",
        "type": "list",
        "message": "What is the next action of the bot?",
        "choices": choices
    }]
    answers = _ask_questions(questions, sender_id, endpoint)
    action_name = answers["action"]
    print("Thanks! The bot will now run {}.\n".format(action_name))
    return action_name


def _request_export_info():
    # type: () -> (Text, Text)
    """Request file path and export stories & nlu data to that path"""

    def validate_path(path):
        try:
            with io.open(path, "a", encoding="utf-8"):
                return True
        except Exception as e:
            return "Failed to open file. {}".format(e)

    # export training data and quit
    questions = [{
        "name": "export stories",
        "type": "input",
        "message": "Export stories to (if file exists, this "
                   "will append the stories)",
        "default": PATHS["stories"],
        "validate": validate_path
    }, {"name": "export nlu",
        "type": "input",
        "message": "Export NLU data to (if file exists, this "
                   "will merge learned data with previous training examples)",
        "default": PATHS["nlu"],
        "validate": validate_path}]

    answers = prompt(questions)
    if not answers:
        sys.exit()

    return answers["export stories"], answers["export nlu"]


def _split_conversation_at_restarts(evts):
    # type: (List[Dict[Text, Any]]) -> List[List[Dict[Text, Any]]]
    """Split a conversation at restart events.

    Returns an array of event lists, without the restart events."""

    sub_conversations = []
    current = []
    for e in evts:
        if e.get("event") == "restart":
            if current:
                sub_conversations.append(current)
            current = []
        else:
            current.append(e)

    if current:
        sub_conversations.append(current)

    return sub_conversations


def _collect_messages(evts):
    # type: (List[Dict[Text, Any]]) -> List[Message]
    """Collect the message text and parsed data from the UserMessage events
    into a list"""

    msgs = []

    for evt in evts:
        if evt.get("event") == "user":
            data = evt.get("parse_data")
            msg = Message.build(data["text"], data["intent"]["name"],
                                data["entities"])
            msgs.append(msg)

    return msgs


def _write_stories_to_file(export_story_path, evts):
    # type: (Text, List[Dict[Text, Any]]) -> None
    """Write the conversation of the sender_id to the file paths."""

    sub_conversations = _split_conversation_at_restarts(evts)

    with io.open(export_story_path, 'a', encoding="utf-8") as f:
        for conversation in sub_conversations:
            parsed_events = events.deserialise_events(conversation)
            s = Story.from_events(parsed_events)
            f.write(s.as_story_string(flat=True) + "\n")


def _write_nlu_to_file(export_nlu_path, evts):
    # type: (Text, List[Dict[Text, Any]]) -> None
    """Write the nlu data of the sender_id to the file paths."""

    msgs = _collect_messages(evts)

    # noinspection PyBroadException
    try:
        previous_examples = load_data(export_nlu_path)

    except Exception:
        questions = [{"name": "export nlu",
                      "type": "input",
                      "message": "Could not load existing NLU data, please "
                                 "specify where to store NLU data learned in "
                                 "this session (this will overwrite any "
                                 "existing file)",
                      "default": PATHS["backup"]}]

        answers = prompt(questions)
        export_nlu_path = answers["export nlu"]
        previous_examples = TrainingData()

    nlu_data = previous_examples.merge(TrainingData(msgs))

    with io.open(export_nlu_path, 'w', encoding="utf-8") as f:
        if _guess_format(export_nlu_path) in ["md", "unk"]:
            f.write(nlu_data.as_markdown())
        else:
            f.write(nlu_data.as_json())


def _predict_till_next_listen(endpoint,  # type: EndpointConfig
                              sender_id,  # type: Text
                              finetune,  # type: bool
                              sender_ids,  # type: List[Text]
                              plot_file  # type: Optional[Text]
                              ):
    # type: (...) -> None
    """Predict and validate actions until we need to wait for a user msg."""

    listen = False
    while not listen:
        response = request_prediction(endpoint, sender_id)
        predictions = response.get("scores")
        probabilities = [prediction["score"] for prediction in predictions]
        pred_out = int(np.argmax(probabilities))
        action_name = predictions[pred_out].get("action")
        policy = response.get("policy")
        confidence = response.get("confidence")

        _print_history(sender_id, endpoint)
<<<<<<< HEAD
        listen = _validate_action(action_name, policy, confidence,
                                  predictions, endpoint, sender_id,
                                  finetune=finetune)
=======
        _plot_trackers(sender_ids, plot_file, endpoint,
                       unconfirmed=[ActionExecuted(action_name)])

        listen = _validate_action(action_name, predictions,
                                  endpoint, sender_id, finetune=finetune)
>>>>>>> fc6340db

        _plot_trackers(sender_ids, plot_file, endpoint)


def _correct_wrong_nlu(corrected_nlu,  # type: Dict[Text, Any]
                       evts,  # type: List[Dict[Text, Any]]
                       endpoint,  # type: EndpointConfig
                       sender_id  # type: Text
                       ):
    # type: (...) -> None
    """A wrong NLU prediction got corrected, update core's tracker."""

    latest_message = latest_user_message(evts)
    corrected_events = all_events_before_latest_user_msg(evts)

    latest_message["parse_data"] = corrected_nlu

    replace_events(endpoint, sender_id, corrected_events)

    send_message(endpoint, sender_id, latest_message.get("text"),
                 latest_message.get("parse_data"))


def _correct_wrong_action(corrected_action,  # type: Text
                          endpoint,  # type: EndpointConfig
                          sender_id,  # type: Text
                          finetune=False  # type: bool
                          ):
    # type: (...) -> None
    """A wrong action prediction got corrected, update core's tracker."""

    response = send_action(endpoint,
                           sender_id,
                           corrected_action)

    if finetune:
        send_finetune(endpoint,
                      response.get("tracker", {}).get("events", []))


def _validate_action(action_name,  # type: Text
                     policy,       # type: Text
                     confidence,  # type: float
                     predictions,  # type: List[Dict[Text, Any]]
                     endpoint,  # type: EndpointConfig
                     sender_id,  # type: Text
                     finetune=False  # type: bool
                     ):
    # type: (...) -> bool
    """Query the user to validate if an action prediction is correct.

    Returns `True` if the prediction is correct, `False` otherwise."""

    q = "The bot wants to run '{}', correct?".format(action_name)
    questions = [
        {
            "type": "confirm",
            "name": "action",
            "message": q,
        }
    ]
    answers = _ask_questions(questions, sender_id, endpoint)
    if not answers["action"]:
        corrected_action = _request_action_from_user(predictions, sender_id,
                                                     endpoint)
        _correct_wrong_action(corrected_action, endpoint, sender_id,
                              finetune=finetune)
        return corrected_action == ACTION_LISTEN_NAME
    else:
        send_action(endpoint, sender_id, action_name, policy, confidence)
        return action_name == ACTION_LISTEN_NAME


def _as_md_message(parse_data):
    # type: (Dict[Text, Any]) -> Text
    """Display the parse data of a message in markdown format."""

    if parse_data.get("text", "").startswith(INTENT_MESSAGE_PREFIX):
        return parse_data.get("text")

    if not parse_data.get("entities"):
        parse_data["entities"] = []
    # noinspection PyProtectedMember
    return MarkdownWriter()._generate_message_md(parse_data)


def _validate_user_regex(latest_message, intents):
    # type: (Dict[Text, Any], List[Text]) -> bool
    """Validate if a users message input is correct.

    This assumes the user entered an intent directly, e.g. using
    `/greet`. Return `True` if the intent is a known one."""

    parse_data = latest_message.get("parse_data", {})
    intent = parse_data.get("intent", {}).get("name")

    if intent in intents:
        return True
    else:
        return False


def _validate_user_text(latest_message, endpoint, sender_id):
    # type: (Dict[Text, Any], EndpointConfig, Text) -> bool
    """Validate a user message input as free text.

    This assumes the user message is a text message (so NOT `/greet`)."""

    parse_data = latest_message.get("parse_data", {})
    entities = _as_md_message(parse_data)
    intent = parse_data.get("intent", {}).get("name")

    q = ("Is the NLU classification for '{}' with intent "
         "'{}' correct?".format(entities, intent))

    questions = [
        {
            "type": "confirm",
            "name": "nlu",
            "message": q,
        }
    ]
    answers = _ask_questions(questions, sender_id, endpoint)
    return answers["nlu"]


def _validate_nlu(intents, endpoint, sender_id):
    # type: (List[Text], EndpointConfig, Text) -> None
    """Validate if a user message, either text or intent is correct.

    If the prediction of the latest user message is incorrect,
    the tracker will be corrected with the correct intent / entities."""

    tracker = retrieve_tracker(endpoint, sender_id,
                               EventVerbosity.AFTER_RESTART)

    latest_message = latest_user_message(tracker.get("events", []))

    if latest_message.get("text").startswith(INTENT_MESSAGE_PREFIX):
        valid = _validate_user_regex(latest_message, intents)
    else:
        valid = _validate_user_text(latest_message, endpoint, sender_id)

    if not valid:
        corrected_intent = _request_intent_from_user(latest_message, intents,
                                                     sender_id, endpoint)
        evts = tracker.get("events", [])

        entities = _correct_entities(latest_message, endpoint, sender_id)
        corrected_nlu = {
            "intent": corrected_intent,
            "entities": entities,
            "text": latest_message.get("text")
        }

        _correct_wrong_nlu(corrected_nlu, evts, endpoint, sender_id)


def _correct_entities(latest_message, endpoint, sender_id):
    # type: (Dict[Text, Any], EndpointConfig, Text) -> Dict[Text, Any]
    """Validate the entities of a user message.

    Returns the corrected entities"""

    q = "Please mark the entities using [value](type) notation"
    entity_str = _as_md_message(latest_message.get("parse_data", {}))
    questions = [
        {
            "type": "input",
            "name": "annotation",
            "default": entity_str,
            "message": q,
        }
    ]
    answers = _ask_questions(questions, sender_id, endpoint)
    # noinspection PyProtectedMember
    parsed = MarkdownReader()._parse_training_example(answers["annotation"])
    return parsed.get("entities", [])


def _enter_user_message(sender_id, endpoint):
    # type: (Text, EndpointConfig) -> None
    """Request a new message from the user."""

    questions = [{
        "name": "message",
        "type": "input",
        "message": "Next user input (Ctr-c to abort):"
    }]

    answers = _ask_questions(questions, sender_id, endpoint,
                             lambda a: not a["message"])

    if answers["message"] == constants.USER_INTENT_RESTART:
        raise RestartConversation()

    send_message(endpoint, sender_id, answers["message"])


def is_listening_for_message(sender_id, endpoint):
    # type: (Text, EndpointConfig) -> bool
    """Check if the conversation is in need for a user message."""

    tracker = retrieve_tracker(endpoint, sender_id, EventVerbosity.APPLIED)

    for i, e in enumerate(reversed(tracker.get("events", []))):
        if e.get("event") == "user":
            return False
        elif e.get("event") == "action":
            return e.get("name") == ACTION_LISTEN_NAME
    return False


def _undo_latest(sender_id, endpoint):
    # type: (Text, EndpointConfig) -> None
    """Undo either the latest bot action or user message, whatever is last."""

    tracker = retrieve_tracker(endpoint, sender_id, EventVerbosity.ALL)

    cutoff_index = None
    for i, e in enumerate(reversed(tracker.get("events", []))):
        if e.get("event") in {"user", "action"}:
            cutoff_index = i
            break
        elif e.get("event") == "restart":
            break

    if cutoff_index is not None:
        events_to_keep = tracker["events"][:-(cutoff_index + 1)]

        # reset the events of the conversation to the events before
        # the most recent bot or user event
        replace_events(endpoint, sender_id, events_to_keep)


def _fetch_events(sender_ids,  # type: List[Union[Text, List[Event]]]
                  endpoint  # type: EndpointConfig
                  ):
    # type: (...) -> List[List[Event]]
    """Retrieve all event trackers from the endpoint for all sender ids."""

    event_sequences = []
    for sender_id in sender_ids:
        if isinstance(sender_id, six.string_types):
            tracker = retrieve_tracker(endpoint, sender_id)
            evts = tracker.get("events", [])

            for conversation in _split_conversation_at_restarts(evts):
                parsed_events = events.deserialise_events(conversation)
                event_sequences.append(parsed_events)
        else:
            event_sequences.append(sender_id)
    return event_sequences


def _plot_trackers(sender_ids,  # type: List[Union[Text, List[Event]]]
                   output_file,  # type: Optional[Text]
                   endpoint,  # type: EndpointConfig
                   unconfirmed=None  # type: Optional[List[Event]]
                   ):
    """Create a plot of the trackers of the passed sender ids.

    This assumes that the last sender id is the conversation we are currently
    working on. If there are events that are not part of this active tracker
    yet, they can be passed as part of `unconfirmed`. They will be appended
    to the currently active conversation."""

    if not output_file or not sender_ids:
        # if there is no output file provided, we are going to skip plotting
        # same happens if there are no sender ids
        return None

    event_sequences = _fetch_events(sender_ids, endpoint)

    if unconfirmed:
        event_sequences[-1].extend(unconfirmed)

    graph = visualize_neighborhood(event_sequences[-1],
                                   event_sequences,
                                   output_file=None,
                                   max_history=2)

    from networkx.drawing.nx_agraph import write_dot
    write_dot(graph, output_file)


def _print_help(skip_visualization):
    # type: (bool) -> None
    """Print some initial help message for the user."""

    if not skip_visualization:
        visualization_help = "Visualisation at {}/visualization.html." \
                             "".format(DEFAULT_SERVER_URL)
    else:
        visualization_help = ""

    utils.print_color("Bot loaded. {}\n"
                      "Type a message and press enter "
                      "(press 'Ctr-c' to exit). "
                      "".format(visualization_help), utils.bcolors.OKGREEN)


def record_messages(endpoint,  # type: EndpointConfig
                    sender_id=UserMessage.DEFAULT_SENDER_ID,  # type: Text
                    max_message_limit=None,  # type: Optional[int]
                    on_finish=None,  # type: Optional[Callable[[], None]]
                    finetune=False,  # type: bool
                    stories=None,  # type: Optional[Text]
                    skip_visualization=False  # type: bool
                    ):
    """Read messages from the command line and print bot responses."""

    from rasa_core import training

    try:
        _print_help(skip_visualization)

        try:
            domain = retrieve_domain(endpoint)
        except requests.exceptions.ConnectionError:
            logger.exception("Failed to connect to rasa core server at '{}'. "
                             "Is the server running?".format(endpoint.url))
            return

        trackers = training.load_data(stories, Domain.from_dict(domain),
                                      augmentation_factor=0,
                                      use_story_concatenation=False,
                                      )

        intents = [next(iter(i)) for i in (domain.get("intents") or [])]

        num_messages = 0
        sender_ids = [t.events for t in trackers] + [sender_id]

        if not skip_visualization:
            plot_file = "story_graph.dot"
            _plot_trackers(sender_ids, plot_file, endpoint)
        else:
            plot_file = None

        while not utils.is_limit_reached(num_messages, max_message_limit):
            try:
                if is_listening_for_message(sender_id, endpoint):
                    _enter_user_message(sender_id, endpoint)
                    _validate_nlu(intents, endpoint, sender_id)
                _predict_till_next_listen(endpoint, sender_id,
                                          finetune, sender_ids, plot_file)

                num_messages += 1
            except RestartConversation:
                send_event(endpoint, sender_id, {"event": "restart"})
                send_event(endpoint, sender_id, {"event": "action",
                                                 "name": ACTION_LISTEN_NAME})

                logger.info("Restarted conversation, starting a new one.")
            except UndoLastStep:
                _undo_latest(sender_id, endpoint)
                _print_history(sender_id, endpoint)
            except ForkTracker:
                _print_history(sender_id, endpoint)

                evts = _request_fork_from_user(sender_id, endpoint)
                sender_id = uuid.uuid4().hex

                if evts is not None:
                    replace_events(endpoint, sender_id, evts)
                    sender_ids.append(sender_id)
                    _print_history(sender_id, endpoint)
                    _plot_trackers(sender_ids, plot_file, endpoint)

    except Exception:
        logger.exception("An exception occurred while recording messages.")
        raise
    finally:
        if on_finish:
            on_finish()


def _start_interactive_learning_io(endpoint, stories, on_finish,
                                   finetune=False,
                                   skip_visualization=False):
    # type: (EndpointConfig, Text, Callable[[], None], bool, bool) -> None
    """Start the interactive learning message recording in a separate thread."""

    p = Thread(target=record_messages,
               kwargs={
                   "endpoint": endpoint,
                   "on_finish": on_finish,
                   "stories": stories,
                   "finetune": finetune,
                   "skip_visualization": skip_visualization})
    p.setDaemon(True)
    p.start()


def _serve_application(app, stories,
                       finetune=False,
                       serve_forever=True,
                       skip_visualization=False):
    # type: (Flask, Text, bool, bool, bool) -> WSGIServer
    """Start a core server and attach the interactive learning IO."""

    if not skip_visualization:
        _add_visualization_routes(app, "story_graph.dot")

    http_server = WSGIServer(('0.0.0.0', DEFAULT_SERVER_PORT), app, log=None)
    logger.info("Rasa Core server is up and running on "
                "{}".format(DEFAULT_SERVER_URL))
    http_server.start()

    endpoint = EndpointConfig(url=DEFAULT_SERVER_URL)
    _start_interactive_learning_io(endpoint, stories,
                                   http_server.stop,
                                   finetune=finetune,
                                   skip_visualization=skip_visualization)

    if serve_forever:
        try:
            http_server.serve_forever()
        except Exception as exc:
            logger.exception(exc)

    return http_server


def _add_visualization_routes(app, image_path=None):
    # type: (Flask, Text) -> None
    """Add routes to serve the conversation visualization files."""

    @app.route("/visualization.html", methods=["GET"])
    def visualisation_html():
        return send_from_directory(os.path.dirname(__file__),
                                   'visualization.html')

    @app.route("/visualization.dot", methods=["GET"])
    def visualisation_png():
        try:
            response = send_file(os.path.abspath(image_path))
            response.headers['Cache-Control'] = "no-cache"
            return response
        except FileNotFoundError:
            abort(404)


def run_interactive_learning(agent, stories,
                             finetune=False,
                             serve_forever=True,
                             skip_visualization=False):
    # type: (Agent, Text, bool, bool, bool) -> WSGIServer
    """Start the interactive learning with the model of the agent."""

    app = server.create_app(agent)

    return _serve_application(app, stories, finetune,
                              serve_forever, skip_visualization)<|MERGE_RESOLUTION|>--- conflicted
+++ resolved
@@ -735,17 +735,12 @@
         confidence = response.get("confidence")
 
         _print_history(sender_id, endpoint)
-<<<<<<< HEAD
+        _plot_trackers(sender_ids, plot_file, endpoint,
+                       unconfirmed=[ActionExecuted(action_name)])
+
         listen = _validate_action(action_name, policy, confidence,
                                   predictions, endpoint, sender_id,
                                   finetune=finetune)
-=======
-        _plot_trackers(sender_ids, plot_file, endpoint,
-                       unconfirmed=[ActionExecuted(action_name)])
-
-        listen = _validate_action(action_name, predictions,
-                                  endpoint, sender_id, finetune=finetune)
->>>>>>> fc6340db
 
         _plot_trackers(sender_ids, plot_file, endpoint)
 
