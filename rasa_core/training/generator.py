--- conflicted
+++ resolved
@@ -153,11 +153,7 @@
             remove_duplicates=True,  # type: bool
             unique_last_num_states=None,  # type: Optional[int]
             augmentation_factor=20,  # type: int
-<<<<<<< HEAD
-            max_number_of_trackers=2000,  # type: Optional[int]
-=======
             max_number_of_trackers=None,  # deprecated
->>>>>>> 1a0f5ca4
             tracker_limit=None,  # type: Optional[int]
             use_story_concatenation=True,  # type: bool
             debug_plots=False  # type: bool
@@ -288,9 +284,6 @@
                     # augmentation round
                     incoming_trackers = self._subsample_trackers(
                             incoming_trackers)
-                    # update progress bar
-                    pbar.set_postfix({"# trackers": "{:d}".format(
-                        len(incoming_trackers))})
 
                 # update progress bar
                 pbar.set_postfix({"# trackers": "{:d}".format(
@@ -305,18 +298,9 @@
 
                 for end in step.end_checkpoints:
 
-<<<<<<< HEAD
-                    # update our tracker dictionary with the trackers
-                    # that handled the events of the step and
-                    # that can now be used for further story steps
-                    # that start with the checkpoint this step ended with
-                    for end in step.end_checkpoints:
-                        active_trackers[end.name].extend(trackers)
-=======
                     start_name = self._find_start_checkpoint_name(end.name)
 
                     active_trackers[start_name].extend(trackers)
->>>>>>> 1a0f5ca4
 
                     if start_name in used_checkpoints:
                         # add end checkpoint as unused
