--- conflicted
+++ resolved
@@ -18,15 +18,10 @@
 from rasa_core.dispatcher import Dispatcher
 from rasa_core.domain import Domain
 from rasa_core.events import Restarted, ReminderScheduled, Event
-<<<<<<< HEAD
-from rasa_core.events import UserUttered, ActionExecuted
+from rasa_core.events import UserUttered, ActionExecuted, BotUttered
 from rasa_core.interpreter import (
     NaturalLanguageInterpreter,
     INTENT_MESSAGE_PREFIX)
-=======
-from rasa_core.events import UserUttered, ActionExecuted, BotUttered
-from rasa_core.interpreter import NaturalLanguageInterpreter
->>>>>>> 6440d6f1
 from rasa_core.interpreter import RegexInterpreter
 from rasa_core.policies.ensemble import PolicyEnsemble
 from rasa_core.tracker_store import TrackerStore
@@ -269,11 +264,7 @@
         logger.debug("Current topic: {}".format(tracker.topic.name))
 
     @staticmethod
-<<<<<<< HEAD
-    def _should_predict_another_action(action_name, events):
-=======
     def should_predict_another_action(action_name, events):
->>>>>>> 6440d6f1
         is_listen_action = action_name == ACTION_LISTEN_NAME
         contains_restart = any(isinstance(e, Restarted) for e in events)
         return not is_listen_action and not contains_restart
