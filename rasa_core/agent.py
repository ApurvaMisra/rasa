<<<<<<< HEAD
import asyncio
=======
>>>>>>> 858cb1ce
import logging
import os
import shutil
import tempfile
import typing
import uuid
<<<<<<< HEAD
from typing import Any, Callable, Dict, List, Optional, Text, Union

import aiohttp

from rasa_core import constants, jobs, training, utils
from rasa_core.channels import InputChannel, OutputChannel, UserMessage
=======
from threading import Thread
from typing import Text, List, Optional, Callable, Any, Dict, Union

import time
from gevent.pywsgi import WSGIServer
from requests.exceptions import InvalidURL, RequestException

from rasa_core import training, constants, utils
from rasa_core.channels import UserMessage, OutputChannel, InputChannel
>>>>>>> 858cb1ce
from rasa_core.constants import DEFAULT_REQUEST_TIMEOUT
from rasa_core.dispatcher import Dispatcher
from rasa_core.domain import Domain, InvalidDomain, check_domain_sanity
from rasa_core.exceptions import AgentNotReady
from rasa_core.interpreter import NaturalLanguageInterpreter
from rasa_core.nlg import NaturalLanguageGenerator
from rasa_core.policies import FormPolicy, Policy
from rasa_core.policies.ensemble import PolicyEnsemble, SimplePolicyEnsemble
from rasa_core.policies.memoization import MemoizationPolicy
from rasa_core.processor import MessageProcessor
from rasa_core.tracker_store import InMemoryTrackerStore
from rasa_core.trackers import DialogueStateTracker
from rasa_core.utils import EndpointConfig, LockCounter
from rasa_nlu.utils import is_url

logger = logging.getLogger(__name__)

if typing.TYPE_CHECKING:
    # noinspection PyPep8Naming
    from rasa_core.nlg import NaturalLanguageGenerator as NLG
    from rasa_core.tracker_store import TrackerStore
    from sanic import Sanic


async def load_from_server(
    agent,
    model_server: Optional[EndpointConfig] = None
) -> 'Agent':
    """Load a persisted model from a server."""

    # We are going to pull the model once first, and then schedule a recurring
    # job. the benefit of this approach is that we can be sure that there
    # is a model after this function completes -> allows to do proper
    # "is alive" check on a startup server's `/status` endpoint. If the server
    # is started, we can be sure that it also already loaded (or tried to)
    # a model.
    await _update_model_from_server(model_server, agent)

    wait_time_between_pulls = model_server.kwargs.get('wait_time_between_pulls',
                                                      100)

    if wait_time_between_pulls:
        # continuously pull the model every `wait_time_between_pulls` seconds
        await schedule_model_pulling(model_server,
                                     int(wait_time_between_pulls),
                                     agent)

    return agent


<<<<<<< HEAD
def _is_stack_model(model_directory: Text) -> bool:
    """Decide whether a persisted model is a stack or a core model."""
=======
def _init_model_from_server(model_server: EndpointConfig
                            ) -> Optional[typing.Tuple[Text, Text]]:
    """Initialise a Rasa Core model from a URL."""

    if not is_url(model_server.url):
        raise InvalidURL(model_server.url)

    model_directory = tempfile.mkdtemp()

    fingerprint = _pull_model_and_fingerprint(model_server,
                                              model_directory,
                                              fingerprint=None)

    return fingerprint, model_directory


def _get_stack_model_directory(model_directory: Text) -> Optional[Text]:
    """Decide whether a persisted model is a stack or a core model.

    Return the root stack model directory if it's a stack model.
    """

    for root, _, files in os.walk(model_directory):
        if "fingerprint.json" in files:
            return root
>>>>>>> 858cb1ce

    return None


def _load_and_set_updated_model(agent: 'Agent',
                                model_directory: Text,
                                fingerprint: Text):
    """Load the persisted model into memory and set the model on the agent."""

<<<<<<< HEAD
    logger.debug("Found new model with fingerprint {}. Loading..."
                 "".format(fingerprint))

    if _is_stack_model(model_directory):
=======
    stack_model_directory = _get_stack_model_directory(model_directory)
    if stack_model_directory:
>>>>>>> 858cb1ce
        from rasa_core.interpreter import RasaNLUInterpreter
        nlu_model = os.path.join(stack_model_directory, "nlu")
        core_model = os.path.join(stack_model_directory, "core")
        interpreter = RasaNLUInterpreter(model_directory=nlu_model)
    else:
        interpreter = agent.interpreter
        core_model = model_directory

    domain_path = os.path.join(os.path.abspath(core_model), "domain.yml")
    domain = Domain.load(domain_path)

    # noinspection PyBroadException
    try:
        policy_ensemble = PolicyEnsemble.load(core_model)
        agent.update_model(domain, policy_ensemble, fingerprint, interpreter)
        logger.debug("Finished updating agent to new model.")
    except Exception:
        logger.exception("Failed to load policy and update agent. "
                         "The previous model will stay loaded instead.")


async def _update_model_from_server(model_server: EndpointConfig,
                                    agent: 'Agent') -> None:
    """Load a zipped Rasa Core model from a URL and update the passed agent."""

    if not is_url(model_server.url):
        raise aiohttp.InvalidURL(model_server.url)

    model_directory = tempfile.mkdtemp()

    new_model_fingerprint = await _pull_model_and_fingerprint(
        model_server, model_directory, agent.fingerprint)
    if new_model_fingerprint:
        _load_and_set_updated_model(agent, model_directory,
                                    new_model_fingerprint)
    else:
        logger.debug("No new model found at "
                     "URL {}".format(model_server.url))


async def _pull_model_and_fingerprint(model_server: EndpointConfig,
                                      model_directory: Text,
                                      fingerprint: Optional[Text]
                                      ) -> Optional[Text]:
    """Queries the model server and returns the value of the response's

     <ETag> header which contains the model hash.
     """

    headers = {"If-None-Match": fingerprint}

    logger.debug("Requesting model from server {}..."
                 "".format(model_server.url))

    async with model_server.session() as session:
        try:
            params = model_server.combine_parameters()
            async with session.request("GET",
                                       model_server.url,
                                       timeout=DEFAULT_REQUEST_TIMEOUT,
                                       headers=headers,
                                       params=params) as resp:

                if resp.status in [204, 304]:
                    logger.debug("Model server returned {} status code, "
                                 "indicating that no new model is available. "
                                 "Current fingerprint: {}"
                                 "".format(resp.status, fingerprint))
                    return resp.headers.get("ETag")
                elif resp.status == 404:
                    logger.debug(
                        "Model server didn't find a model for our request. "
                        "Probably no one did train a model for the project "
                        "and tag combination yet.")
                    return None
                elif resp.status != 200:
                    logger.warning(
                        "Tried to fetch model from server, but server response "
                        "status code is {}. We'll retry later..."
                        "".format(resp.status))
                    return None

                utils.unarchive(await resp.read(), model_directory)
                logger.debug("Unzipped model to '{}'"
                             "".format(os.path.abspath(model_directory)))

                # get the new fingerprint
                return resp.headers.get("ETag")

        except aiohttp.ClientResponseError as e:
            logger.warning("Tried to fetch model from server, but "
                           "couldn't reach server. We'll retry later... "
                           "Error: {}.".format(e))
            return None


async def _run_model_pulling_worker(model_server: EndpointConfig,
                                    wait_time_between_pulls: int,
                                    agent: 'Agent') -> None:
    while True:
        # noinspection PyBroadException
        try:
            await asyncio.sleep(wait_time_between_pulls)
            await _update_model_from_server(model_server, agent)
        except aiohttp.CancelledError:
            logger.warning("Stopping model pulling (cancelled).")
        except Exception:
            logger.exception("An exception was raised while fetching "
                             "a model. Continuing anyways...")


async def schedule_model_pulling(model_server: EndpointConfig,
                                 wait_time_between_pulls: int,
                                 agent: 'Agent'):
    (await jobs.scheduler()).add_job(
        _run_model_pulling_worker, "interval",
        seconds=wait_time_between_pulls,
        args=[model_server, wait_time_between_pulls, agent],
        id="pull-model-from-server",
        replace_existing=True)


class Agent(object):
    """The Agent class provides a convenient interface for the most important
     Rasa Core functionality.

     This includes training, handling messages, loading a dialogue model,
     getting the next action, and handling a channel."""

    def __init__(
            self,
            domain: Union[Text, Domain] = None,
            policies: Union[PolicyEnsemble, List[Policy], None] = None,
            interpreter: Optional[NaturalLanguageInterpreter] = None,
            generator: Union[EndpointConfig, 'NLG', None] = None,
            tracker_store: Optional['TrackerStore'] = None,
            action_endpoint: Optional[EndpointConfig] = None,
            fingerprint: Optional[Text] = None
    ):
        # Initializing variables with the passed parameters.
        self.domain = self._create_domain(domain)
        if self.domain:
            self.domain.add_requested_slot()
        self.policy_ensemble = self._create_ensemble(policies)
        if not self._is_form_policy_present():
            raise InvalidDomain(
                "You have defined a form action, but haven't added the "
                "FormPolicy to your policy ensemble."
            )

        self.interpreter = NaturalLanguageInterpreter.create(interpreter)

        self.nlg = NaturalLanguageGenerator.create(generator, self.domain)
        self.tracker_store = self.create_tracker_store(
            tracker_store, self.domain)
        self.action_endpoint = action_endpoint
        self.conversations_in_processing = {}

        self._set_fingerprint(fingerprint)

    def update_model(self,
                     domain: Union[Text, Domain],
                     policy_ensemble: PolicyEnsemble,
                     fingerprint: Optional[Text],
                     interpreter: Optional[NaturalLanguageInterpreter] = None
                     ) -> None:
        self.domain = domain
        self.policy_ensemble = policy_ensemble

        if interpreter:
            self.interpreter = NaturalLanguageInterpreter.create(interpreter)

        self._set_fingerprint(fingerprint)

        # update domain on all instances
        self.tracker_store.domain = domain
        if hasattr(self.nlg, "templates"):
            self.nlg.templates = domain.templates or []

    @classmethod
    def load(cls,
             path: Text,
             interpreter: Optional[NaturalLanguageInterpreter] = None,
             generator: Union[EndpointConfig, 'NLG'] = None,
             tracker_store: Optional['TrackerStore'] = None,
             action_endpoint: Optional[EndpointConfig] = None
             ) -> 'Agent':
        """Load a persisted model from the passed path."""

        if not path:
            raise ValueError("You need to provide a valid directory where "
                             "to load the agent from when calling "
                             "`Agent.load`.")

        if os.path.isfile(path):
            raise ValueError("You are trying to load a MODEL from a file "
                             "('{}'), which is not possible. \n"
                             "The persisted path should be a directory "
                             "containing the various model files. \n\n"
                             "If you want to load training data instead of "
                             "a model, use `agent.load_data(...)` "
                             "instead.".format(path))

        domain = Domain.load(os.path.join(path, "domain.yml"))
        ensemble = PolicyEnsemble.load(path) if path else None

        # ensures the domain hasn't changed between test and train
        domain.compare_with_specification(path)

        return cls(domain=domain,
                   policies=ensemble,
                   interpreter=interpreter,
                   generator=generator,
                   tracker_store=tracker_store,
                   action_endpoint=action_endpoint)

    def is_ready(self):
        """Check if all necessary components are instantiated to use agent."""
        return (self.interpreter is not None and
                self.tracker_store is not None and
                self.policy_ensemble is not None)

<<<<<<< HEAD
    async def handle_message(
        self,
        message: UserMessage,
        message_preprocessor: Optional[Callable[[Text], Text]] = None,
        **kwargs
=======
    def handle_message(
            self,
            message: UserMessage,
            message_preprocessor: Optional[Callable[[Text], Text]] = None,
            **kwargs
>>>>>>> 858cb1ce
    ) -> Optional[List[Text]]:
        """Handle a single message."""

        if not isinstance(message, UserMessage):
            logger.warning("Passing a text to `agent.handle_message(...)` is "
                           "deprecated. Rather use `agent.handle_text(...)`.")
            # noinspection PyTypeChecker
            return await self.handle_text(
                message,
                message_preprocessor=message_preprocessor,
                **kwargs)

        def noop(_):
            logger.info("Ignoring message as there is no agent to handle it.")
            return None

        if not self.is_ready():
            return noop(message)

        processor = self.create_processor(message_preprocessor)

        # get the lock for the current conversation
        lock = self.conversations_in_processing.get(message.sender_id)
        if not lock:
            logger.debug("created a new lock for conversation '{}'"
                         "".format(message.sender_id))
            lock = LockCounter()
            self.conversations_in_processing[message.sender_id] = lock

        try:
            async with lock:
                # this makes sure that there can always only be one coroutine
                # handling a conversation at any point in time
                # Note: this doesn't support multi-processing, it just works
                # for coroutines. If there are multiple processes handling
                # messages, an external system needs to make sure messages
                # for the same conversation are always processed by the same
                # process.
                return await processor.handle_message(message)
        finally:
            if not lock.is_someone_waiting():
                # dispose of the lock if no one needs it to avoid
                # accumulating locks
                del self.conversations_in_processing[message.sender_id]
                logger.debug("deleted lock for conversation '{}' (unused)"
                             "".format(message.sender_id))

    # noinspection PyUnusedLocal
    def predict_next(
            self,
            sender_id: Text,
            **kwargs: Any
    ) -> Dict[Text, Any]:
        """Handle a single message."""

        processor = self.create_processor()
        return processor.predict_next(sender_id)

    # noinspection PyUnusedLocal
<<<<<<< HEAD
    async def log_message(
        self,
        message: UserMessage,
        message_preprocessor: Optional[Callable[[Text], Text]] = None,
        **kwargs: Any
=======
    def log_message(
            self,
            message: UserMessage,
            message_preprocessor: Optional[Callable[[Text], Text]] = None,
            **kwargs: Any
>>>>>>> 858cb1ce
    ) -> DialogueStateTracker:
        """Append a message to a dialogue - does not predict actions."""

        processor = self.create_processor(message_preprocessor)
        return await processor.log_message(message)

<<<<<<< HEAD
    async def execute_action(
        self,
        sender_id: Text,
        action: Text,
        output_channel: OutputChannel,
        policy: Text,
        confidence: float
=======
    def execute_action(
            self,
            sender_id: Text,
            action: Text,
            output_channel: OutputChannel,
            policy: Text,
            confidence: float
>>>>>>> 858cb1ce
    ) -> DialogueStateTracker:
        """Handle a single message."""

        processor = self.create_processor()
        dispatcher = Dispatcher(sender_id,
                                output_channel,
                                self.nlg)
        return await processor.execute_action(sender_id, action, dispatcher,
                                              policy,
                                              confidence)

<<<<<<< HEAD
    async def handle_text(
        self,
        text_message: Union[Text, Dict[Text, Any]],
        message_preprocessor: Optional[Callable[[Text], Text]] = None,
        output_channel: Optional[OutputChannel] = None,
        sender_id: Optional[Text] = UserMessage.DEFAULT_SENDER_ID
=======
    def handle_text(
            self,
            text_message: Union[Text, Dict[Text, Any]],
            message_preprocessor: Optional[Callable[[Text], Text]] = None,
            output_channel: Optional[OutputChannel] = None,
            sender_id: Optional[Text] = UserMessage.DEFAULT_SENDER_ID
>>>>>>> 858cb1ce
    ) -> Optional[List[Dict[Text, Any]]]:
        """Handle a single message.

        If a message preprocessor is passed, the message will be passed to that
        function first and the return value is then used as the
        input for the dialogue engine.

        The return value of this function depends on the ``output_channel``. If
        the output channel is not set, set to ``None``, or set
        to ``CollectingOutputChannel`` this function will return the messages
        the bot wants to respond.

        :Example:

            >>> from rasa_core.agent import Agent
            >>> from rasa_core.interpreter import RasaNLUInterpreter
            >>> interpreter = RasaNLUInterpreter(
            ... "examples/restaurantbot/models/nlu/current")
            >>> agent = Agent.load("examples/restaurantbot/models/dialogue",
            ... interpreter=interpreter)
            >>> await agent.handle_text("hello")
            [u'how can I help you?']

        """

        if isinstance(text_message, str):
            text_message = {"text": text_message}

        msg = UserMessage(text_message.get("text"),
                          output_channel,
                          sender_id)

        return await self.handle_message(msg, message_preprocessor)

    def toggle_memoization(
            self,
            activate: bool
    ) -> None:
        """Toggles the memoization on and off.

        If a memoization policy is present in the ensemble, this will toggle
        the prediction of that policy. When set to ``False`` the Memoization
        policies present in the policy ensemble will not make any predictions.
        Hence, the prediction result from the ensemble always needs to come
        from a different policy (e.g. ``KerasPolicy``). Useful to test
        prediction
        capabilities of an ensemble when ignoring memorized turns from the
        training data."""

        if not self.policy_ensemble:
            return

        for p in self.policy_ensemble.policies:
            # explicitly ignore inheritance (e.g. augmented memoization policy)
            if type(p) == MemoizationPolicy:
                p.toggle(activate)

    def continue_training(self,
                          trackers: List[DialogueStateTracker],
                          **kwargs: Any
                          ) -> None:

        if not self.is_ready():
            raise AgentNotReady("Can't continue training without a policy "
                                "ensemble.")

        self.policy_ensemble.continue_training(trackers,
                                               self.domain,
                                               **kwargs)
        self._set_fingerprint()

    def _max_history(self):
        """Find maximum max_history."""

        max_histories = [policy.featurizer.max_history
                         for policy in self.policy_ensemble.policies
                         if hasattr(policy.featurizer, 'max_history')]

        return max(max_histories or [0])

    def _are_all_featurizers_using_a_max_history(self):
        """Check if all featurizers are MaxHistoryTrackerFeaturizer."""

<<<<<<< HEAD
        def has_max_history_featurizer(policy):
            return (policy.featurizer and
                    hasattr(policy.featurizer, 'max_history'))

        for p in self.policy_ensemble.policies:
            if p.featurizer and not has_max_history_featurizer(p):
=======
        for policy in self.policy_ensemble.policies:
            if (policy.featurizer and
                    not hasattr(policy.featurizer, 'max_history')):
>>>>>>> 858cb1ce
                return False
        return True

    async def load_data(self,
                        resource_name: Text,
                        remove_duplicates: bool = True,
                        unique_last_num_states: Optional[int] = None,
                        augmentation_factor: int = 20,
                        tracker_limit: Optional[int] = None,
                        use_story_concatenation: bool = True,
                        debug_plots: bool = False,
                        exclusion_percentage: int = None
                        ) -> List[DialogueStateTracker]:
        """Load training data from a resource."""

        max_history = self._max_history()

        if unique_last_num_states is None:
            # for speed up of data generation
            # automatically detect unique_last_num_states
            # if it was not set and
            # if all featurizers are MaxHistoryTrackerFeaturizer
            if self._are_all_featurizers_using_a_max_history():
                unique_last_num_states = max_history
        elif unique_last_num_states < max_history:
            # possibility of data loss
            logger.warning("unique_last_num_states={} but "
                           "maximum max_history={}."
                           "Possibility of data loss. "
                           "It is recommended to set "
                           "unique_last_num_states to "
                           "at least maximum max_history."
                           "".format(unique_last_num_states, max_history))

        return await training.load_data(
            resource_name, self.domain,
            remove_duplicates, unique_last_num_states,
            augmentation_factor,
            tracker_limit, use_story_concatenation,
            debug_plots,
            exclusion_percentage=exclusion_percentage)

    def train(self,
              training_trackers: List[DialogueStateTracker],
              **kwargs: Any
              ) -> None:
        """Train the policies / policy ensemble using dialogue data from file.

        Args:
            training_trackers: trackers to train on
            **kwargs: additional arguments passed to the underlying ML
                           trainer (e.g. keras parameters)
        """
        if not self.is_ready():
            raise AgentNotReady("Can't train without a policy ensemble.")

        # deprecation tests
        if kwargs.get('featurizer'):
            raise Exception("Passing `featurizer` "
                            "to `agent.train(...)` is not supported anymore. "
                            "Pass appropriate featurizer directly "
                            "to the policy configuration instead. More info "
                            "https://rasa.com/docs/core/migrations.html")
        if kwargs.get('epochs') or kwargs.get('max_history') or kwargs.get(
                'batch_size'):
            raise Exception("Passing policy configuration parameters "
                            "to `agent.train(...)` is not supported "
                            "anymore. Specify parameters directly in the "
                            "policy configuration instead. More info "
                            "https://rasa.com/docs/core/migrations.html")

        if isinstance(training_trackers, str):
            # the user most likely passed in a file name to load training
            # data from
            raise Exception("Passing a file name to `agent.train(...)` is "
                            "not supported anymore. Rather load the data with "
                            "`data = agent.load_data(file_name)` and pass it "
                            "to `agent.train(data)`.")

        logger.debug("Agent trainer got kwargs: {}".format(kwargs))

        check_domain_sanity(self.domain)

        self.policy_ensemble.train(training_trackers, self.domain,
                                   **kwargs)
        self._set_fingerprint()

    def handle_channels(self, channels: List[InputChannel],
                        http_port: int = constants.DEFAULT_SERVER_PORT,
                        route: Text = "/webhooks/",
                        cors=None) -> 'Sanic':
        """Start a webserver attaching the input channels and handling msgs.

        If ``serve_forever`` is set to ``True``, this call will be blocking.
        Otherwise the webserver will be started, and the method will
        return afterwards."""
        from rasa_core import run

        app = run.configure_app(channels, cors, None,
                                enable_api=False,
                                route=route)

        app.agent = self

        app.run(host='0.0.0.0', port=http_port,
                access_log=logger.isEnabledFor(logging.DEBUG))

        # this might seem unnecessary (as run does not return until the server
        # is killed) - but we use it for tests where we mock `.run` to directly
        # return and need the app to inspect if we created a properly
        # configured server
        return app

    def _set_fingerprint(self, fingerprint: Optional[Text] = None) -> None:

        if fingerprint:
            self.fingerprint = fingerprint
        else:
            self.fingerprint = uuid.uuid4().hex

    @staticmethod
    def _clear_model_directory(model_path: Text) -> None:
        """Remove existing files from model directory.

        Only removes files if the directory seems to contain a previously
        persisted model. Otherwise does nothing to avoid deleting
        `/` by accident."""

        if not os.path.exists(model_path):
            return

        domain_spec_path = os.path.join(model_path, 'metadata.json')
        # check if there were a model before
        if os.path.exists(domain_spec_path):
            logger.info("Model directory {} exists and contains old "
                        "model files. All files will be overwritten."
                        "".format(model_path))
            shutil.rmtree(model_path)
        else:
            logger.debug("Model directory {} exists, but does not contain "
                         "all old model files. Some files might be "
                         "overwritten.".format(model_path))

    def persist(self,
                model_path: Text,
                dump_flattened_stories: bool = False) -> None:
        """Persists this agent into a directory for later loading and usage."""

        if not self.is_ready():
            raise AgentNotReady("Can't persist without a policy ensemble.")

        self._clear_model_directory(model_path)

        self.policy_ensemble.persist(model_path, dump_flattened_stories)
        self.domain.persist(os.path.join(model_path, "domain.yml"))
        self.domain.persist_specification(model_path)

        logger.info("Persisted model to '{}'"
                    "".format(os.path.abspath(model_path)))

    async def visualize(self,
                        resource_name: Text,
                        output_file: Text,
                        max_history: Optional[int] = None,
                        nlu_training_data: Optional[Text] = None,
                        should_merge_nodes: bool = True,
                        fontsize: int = 12
                        ) -> None:
        from rasa_core.training.visualization import visualize_stories
        from rasa_core.training.dsl import StoryFileReader
        """Visualize the loaded training data from the resource."""

        # if the user doesn't provide a max history, we will use the
        # largest value from any policy
        max_history = max_history or self._max_history()

        story_steps = await StoryFileReader.read_from_folder(resource_name,
                                                             self.domain)
        visualize_stories(story_steps, self.domain, output_file,
                          max_history, self.interpreter,
                          nlu_training_data, should_merge_nodes, fontsize)

    def _ensure_agent_is_ready(self) -> None:
        """Checks that an interpreter and a tracker store are set.

        Necessary before a processor can be instantiated from this agent.
        Raises an exception if any argument is missing."""

        if not self.is_ready():
            raise AgentNotReady("Agent needs to be prepared before usage. "
                                "You need to set an interpreter, a policy "
                                "ensemble as well as a tracker store.")

    def create_processor(self,
                         preprocessor: Optional[Callable[[Text], Text]] = None
                         ) -> MessageProcessor:
        """Instantiates a processor based on the set state of the agent."""
        # Checks that the interpreter and tracker store are set and
        # creates a processor
        self._ensure_agent_is_ready()
        return MessageProcessor(
            self.interpreter,
            self.policy_ensemble,
            self.domain,
            self.tracker_store,
            self.nlg,
            action_endpoint=self.action_endpoint,
            message_preprocessor=preprocessor)

    @staticmethod
    def _create_domain(domain: Union[None, Domain, Text]) -> Domain:

        if isinstance(domain, str):
            return Domain.load(domain)
        elif isinstance(domain, Domain):
            return domain
        elif domain is not None:
            raise ValueError(
                "Invalid param `domain`. Expected a path to a domain "
                "specification or a domain instance. But got "
                "type '{}' with value '{}'".format(type(domain), domain))

    @staticmethod
    def create_tracker_store(store: Optional['TrackerStore'],
                             domain: Domain) -> 'TrackerStore':
        if store is not None:
            store.domain = domain
            return store
        else:
            return InMemoryTrackerStore(domain)

    @staticmethod
    def _create_ensemble(
            policies: Union[List[Policy], PolicyEnsemble, None]
    ) -> Optional[PolicyEnsemble]:
        if policies is None:
            return None
        if isinstance(policies, list):
            return SimplePolicyEnsemble(policies)
        elif isinstance(policies, PolicyEnsemble):
            return policies
        else:
            passed_type = type(policies).__name__
            raise ValueError(
                "Invalid param `policies`. Passed object is "
                "of type '{}', but should be policy, an array of "
                "policies, or a policy ensemble".format(passed_type))

<<<<<<< HEAD
    def _is_form_policy_present(self) -> bool:
        """Check whether form policy is present and used."""

        has_form_policy = (
            self.policy_ensemble and
            any(isinstance(p, FormPolicy)
                for p in self.policy_ensemble.policies))

        return not self.domain or not self.domain.form_names or has_form_policy
=======
    def _form_policy_not_present(self) -> bool:
        """Check whether form policy is not present
            if there is a form action in the domain
        """
        return (self.domain and self.domain.form_names and
                not any(isinstance(p, FormPolicy)
                        for p in self.policy_ensemble.policies))
>>>>>>> 858cb1ce
<|MERGE_RESOLUTION|>--- conflicted
+++ resolved
@@ -1,31 +1,17 @@
-<<<<<<< HEAD
 import asyncio
-=======
->>>>>>> 858cb1ce
 import logging
 import os
 import shutil
 import tempfile
 import typing
 import uuid
-<<<<<<< HEAD
+from asyncio import CancelledError
 from typing import Any, Callable, Dict, List, Optional, Text, Union
 
 import aiohttp
 
 from rasa_core import constants, jobs, training, utils
 from rasa_core.channels import InputChannel, OutputChannel, UserMessage
-=======
-from threading import Thread
-from typing import Text, List, Optional, Callable, Any, Dict, Union
-
-import time
-from gevent.pywsgi import WSGIServer
-from requests.exceptions import InvalidURL, RequestException
-
-from rasa_core import training, constants, utils
-from rasa_core.channels import UserMessage, OutputChannel, InputChannel
->>>>>>> 858cb1ce
 from rasa_core.constants import DEFAULT_REQUEST_TIMEOUT
 from rasa_core.dispatcher import Dispatcher
 from rasa_core.domain import Domain, InvalidDomain, check_domain_sanity
@@ -76,26 +62,6 @@
     return agent
 
 
-<<<<<<< HEAD
-def _is_stack_model(model_directory: Text) -> bool:
-    """Decide whether a persisted model is a stack or a core model."""
-=======
-def _init_model_from_server(model_server: EndpointConfig
-                            ) -> Optional[typing.Tuple[Text, Text]]:
-    """Initialise a Rasa Core model from a URL."""
-
-    if not is_url(model_server.url):
-        raise InvalidURL(model_server.url)
-
-    model_directory = tempfile.mkdtemp()
-
-    fingerprint = _pull_model_and_fingerprint(model_server,
-                                              model_directory,
-                                              fingerprint=None)
-
-    return fingerprint, model_directory
-
-
 def _get_stack_model_directory(model_directory: Text) -> Optional[Text]:
     """Decide whether a persisted model is a stack or a core model.
 
@@ -105,9 +71,6 @@
     for root, _, files in os.walk(model_directory):
         if "fingerprint.json" in files:
             return root
->>>>>>> 858cb1ce
-
-    return None
 
 
 def _load_and_set_updated_model(agent: 'Agent',
@@ -115,15 +78,11 @@
                                 fingerprint: Text):
     """Load the persisted model into memory and set the model on the agent."""
 
-<<<<<<< HEAD
     logger.debug("Found new model with fingerprint {}. Loading..."
                  "".format(fingerprint))
 
-    if _is_stack_model(model_directory):
-=======
     stack_model_directory = _get_stack_model_directory(model_directory)
     if stack_model_directory:
->>>>>>> 858cb1ce
         from rasa_core.interpreter import RasaNLUInterpreter
         nlu_model = os.path.join(stack_model_directory, "nlu")
         core_model = os.path.join(stack_model_directory, "core")
@@ -228,7 +187,7 @@
         try:
             await asyncio.sleep(wait_time_between_pulls)
             await _update_model_from_server(model_server, agent)
-        except aiohttp.CancelledError:
+        except CancelledError:
             logger.warning("Stopping model pulling (cancelled).")
         except Exception:
             logger.exception("An exception was raised while fetching "
@@ -346,19 +305,11 @@
                 self.tracker_store is not None and
                 self.policy_ensemble is not None)
 
-<<<<<<< HEAD
     async def handle_message(
         self,
         message: UserMessage,
         message_preprocessor: Optional[Callable[[Text], Text]] = None,
         **kwargs
-=======
-    def handle_message(
-            self,
-            message: UserMessage,
-            message_preprocessor: Optional[Callable[[Text], Text]] = None,
-            **kwargs
->>>>>>> 858cb1ce
     ) -> Optional[List[Text]]:
         """Handle a single message."""
 
@@ -418,26 +369,17 @@
         return processor.predict_next(sender_id)
 
     # noinspection PyUnusedLocal
-<<<<<<< HEAD
     async def log_message(
         self,
         message: UserMessage,
         message_preprocessor: Optional[Callable[[Text], Text]] = None,
         **kwargs: Any
-=======
-    def log_message(
-            self,
-            message: UserMessage,
-            message_preprocessor: Optional[Callable[[Text], Text]] = None,
-            **kwargs: Any
->>>>>>> 858cb1ce
     ) -> DialogueStateTracker:
         """Append a message to a dialogue - does not predict actions."""
 
         processor = self.create_processor(message_preprocessor)
         return await processor.log_message(message)
 
-<<<<<<< HEAD
     async def execute_action(
         self,
         sender_id: Text,
@@ -445,15 +387,6 @@
         output_channel: OutputChannel,
         policy: Text,
         confidence: float
-=======
-    def execute_action(
-            self,
-            sender_id: Text,
-            action: Text,
-            output_channel: OutputChannel,
-            policy: Text,
-            confidence: float
->>>>>>> 858cb1ce
     ) -> DialogueStateTracker:
         """Handle a single message."""
 
@@ -465,21 +398,12 @@
                                               policy,
                                               confidence)
 
-<<<<<<< HEAD
     async def handle_text(
         self,
         text_message: Union[Text, Dict[Text, Any]],
         message_preprocessor: Optional[Callable[[Text], Text]] = None,
         output_channel: Optional[OutputChannel] = None,
         sender_id: Optional[Text] = UserMessage.DEFAULT_SENDER_ID
-=======
-    def handle_text(
-            self,
-            text_message: Union[Text, Dict[Text, Any]],
-            message_preprocessor: Optional[Callable[[Text], Text]] = None,
-            output_channel: Optional[OutputChannel] = None,
-            sender_id: Optional[Text] = UserMessage.DEFAULT_SENDER_ID
->>>>>>> 858cb1ce
     ) -> Optional[List[Dict[Text, Any]]]:
         """Handle a single message.
 
@@ -563,18 +487,12 @@
     def _are_all_featurizers_using_a_max_history(self):
         """Check if all featurizers are MaxHistoryTrackerFeaturizer."""
 
-<<<<<<< HEAD
         def has_max_history_featurizer(policy):
             return (policy.featurizer and
                     hasattr(policy.featurizer, 'max_history'))
 
         for p in self.policy_ensemble.policies:
             if p.featurizer and not has_max_history_featurizer(p):
-=======
-        for policy in self.policy_ensemble.policies:
-            if (policy.featurizer and
-                    not hasattr(policy.featurizer, 'max_history')):
->>>>>>> 858cb1ce
                 return False
         return True
 
@@ -808,7 +726,7 @@
 
     @staticmethod
     def _create_ensemble(
-            policies: Union[List[Policy], PolicyEnsemble, None]
+        policies: Union[List[Policy], PolicyEnsemble, None]
     ) -> Optional[PolicyEnsemble]:
         if policies is None:
             return None
@@ -823,7 +741,6 @@
                 "of type '{}', but should be policy, an array of "
                 "policies, or a policy ensemble".format(passed_type))
 
-<<<<<<< HEAD
     def _is_form_policy_present(self) -> bool:
         """Check whether form policy is present and used."""
 
@@ -832,13 +749,4 @@
             any(isinstance(p, FormPolicy)
                 for p in self.policy_ensemble.policies))
 
-        return not self.domain or not self.domain.form_names or has_form_policy
-=======
-    def _form_policy_not_present(self) -> bool:
-        """Check whether form policy is not present
-            if there is a form action in the domain
-        """
-        return (self.domain and self.domain.form_names and
-                not any(isinstance(p, FormPolicy)
-                        for p in self.policy_ensemble.policies))
->>>>>>> 858cb1ce
+        return not self.domain or not self.domain.form_names or has_form_policy