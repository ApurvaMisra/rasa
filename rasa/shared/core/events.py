--- conflicted
+++ resolved
@@ -18,11 +18,8 @@
     EXTERNAL_MESSAGE_PREFIX,
     ACTION_NAME_SENDER_ID_CONNECTOR_STR,
     IS_EXTERNAL,
-<<<<<<< HEAD
     USE_TEXT_FOR_FEATURIZATION,
-=======
     LOOP_INTERRUPTED,
->>>>>>> 395dd0f7
 )
 from rasa.shared.nlu.constants import (
     ENTITY_ATTRIBUTE_TYPE,
