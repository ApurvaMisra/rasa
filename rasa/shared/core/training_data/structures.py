import json
import logging
from collections import deque, defaultdict

import uuid
import typing
from typing import List, Text, Dict, Optional, Tuple, Any, Set, ValuesView, Union

import rasa.shared.utils.io
from rasa.shared.core.constants import ACTION_LISTEN_NAME, ACTION_SESSION_START_NAME
from rasa.shared.core.conversation import Dialogue
from rasa.shared.core.domain import Domain
from rasa.shared.core.events import (
    UserUttered,
    ActionExecuted,
    Event,
    SessionStarted,
)
<<<<<<< HEAD
from rasa.shared.core.trackers import DialogueStateTracker  # pytype: disable=pyi-error
from rasa.shared.exceptions import RasaCoreException
=======
from rasa.shared.core.trackers import DialogueStateTracker
>>>>>>> 6fbee0db

if typing.TYPE_CHECKING:
    import networkx as nx

logger = logging.getLogger(__name__)

# Checkpoint id used to identify story starting blocks
STORY_START = "STORY_START"

# Checkpoint id used to identify story end blocks
STORY_END = None

# need abbreviations otherwise they are not visualized well
GENERATED_CHECKPOINT_PREFIX = "GENR_"
CHECKPOINT_CYCLE_PREFIX = "CYCL_"

GENERATED_HASH_LENGTH = 5

FORM_PREFIX = "form: "
# prefix for storystep ID to get reproducible sorting results
# will get increased with each new instance
STEP_COUNT = 1


class EventTypeError(RasaCoreException, ValueError):
    """Represents an error caused by a Rasa Core event not being of the expected
    type.

    """


class Checkpoint:
    def __init__(
        self, name: Optional[Text], conditions: Optional[Dict[Text, Any]] = None
    ) -> None:

        self.name = name
        self.conditions = conditions if conditions else {}

    def as_story_string(self) -> Text:
        dumped_conds = json.dumps(self.conditions) if self.conditions else ""
        return f"{self.name}{dumped_conds}"

    def filter_trackers(
        self, trackers: List[DialogueStateTracker]
    ) -> List[DialogueStateTracker]:
        """Filters out all trackers that do not satisfy the conditions."""

        if not self.conditions:
            return trackers

        for slot_name, slot_value in self.conditions.items():
            trackers = [t for t in trackers if t.get_slot(slot_name) == slot_value]
        return trackers

    def __repr__(self) -> Text:
        return "Checkpoint(name={!r}, conditions={})".format(
            self.name, json.dumps(self.conditions)
        )


class StoryStep:
    """A StoryStep is a section of a story block between two checkpoints.

    NOTE: Checkpoints are not only limited to those manually written
    in the story file, but are also implicitly created at points where
    multiple intents are separated in one line by chaining them with "OR"s.
    """

    def __init__(
        self,
        block_name: Optional[Text] = None,
        start_checkpoints: Optional[List[Checkpoint]] = None,
        end_checkpoints: Optional[List[Checkpoint]] = None,
        events: Optional[List[Union[Event, List[Event]]]] = None,
        source_name: Optional[Text] = None,
    ) -> None:

        self.end_checkpoints = end_checkpoints if end_checkpoints else []
        self.start_checkpoints = start_checkpoints if start_checkpoints else []
        self.events = events if events else []
        self.block_name = block_name
        self.source_name = source_name
        # put a counter prefix to uuid to get reproducible sorting results
        global STEP_COUNT
        self.id = "{}_{}".format(STEP_COUNT, uuid.uuid4().hex)
        STEP_COUNT += 1

    def create_copy(self, use_new_id: bool) -> "StoryStep":
        copied = StoryStep(
            self.block_name,
            self.start_checkpoints,
            self.end_checkpoints,
            self.events[:],
            self.source_name,
        )
        if not use_new_id:
            copied.id = self.id
        return copied

    def add_user_message(self, user_message: UserUttered) -> None:
        self.add_event(user_message)

    def add_event(self, event: Event) -> None:
        self.events.append(event)

    def add_events(self, events: List[Event]) -> None:
        self.events.append(events)

    @staticmethod
    def _checkpoint_string(story_step_element: Checkpoint) -> Text:
        return f"> {story_step_element.as_story_string()}\n"

    @staticmethod
    def _user_string(story_step_element: UserUttered, e2e: bool) -> Text:
        return f"* {story_step_element.as_story_string(e2e)}\n"

    @staticmethod
    def _bot_string(story_step_element: Event) -> Text:
        return f"    - {story_step_element.as_story_string()}\n"

    @staticmethod
    def _or_string(story_step_element: List[Event], e2e: bool) -> Text:
        for event in story_step_element:
            if not isinstance(event, UserUttered):
                raise EventTypeError(
                    "OR statement events must be of type `UserUttered`."
                )

        result = " OR ".join(
            [element.as_story_string(e2e) for element in story_step_element]
        )
        return f"* {result}\n"

    def as_story_string(self, flat: bool = False, e2e: bool = False) -> Text:
        # if the result should be flattened, we
        # will exclude the caption and any checkpoints.
        if flat:
            result = ""
        else:
            result = f"\n## {self.block_name}\n"
            for s in self.start_checkpoints:
                if s.name != STORY_START:
                    result += self._checkpoint_string(s)

        for s in self.events:
            if (
                self.is_action_listen(s)
                or self.is_action_session_start(s)
                or isinstance(s, SessionStarted)
            ):
                continue

            if isinstance(s, UserUttered):
                result += self._user_string(s, e2e)
            elif isinstance(s, Event):
                converted = s.as_story_string()
                if converted:
                    result += self._bot_string(s)
            elif isinstance(s, list):
                # The story reader classes support reading stories in
                # conversion mode.  When this mode is enabled, OR statements
                # are represented as lists of events.
                result += self._or_string(s, e2e)
            else:
                raise Exception(f"Unexpected element in story step: {s}")

        if not flat:
            for s in self.end_checkpoints:
                result += self._checkpoint_string(s)
        return result

    @staticmethod
    def is_action_listen(event: Event) -> bool:
        # this is not an `isinstance` because
        # we don't want to allow subclasses here
        return type(event) == ActionExecuted and event.action_name == ACTION_LISTEN_NAME

    @staticmethod
    def is_action_session_start(event: Event) -> bool:
        # this is not an `isinstance` because
        # we don't want to allow subclasses here
        return (
            type(event) == ActionExecuted
            and event.action_name == ACTION_SESSION_START_NAME
        )

    def _add_action_listen(self, events: List[Event]) -> None:
        if not events or not self.is_action_listen(events[-1]):
            # do not add second action_listen
            events.append(ActionExecuted(ACTION_LISTEN_NAME))

    def explicit_events(
        self, domain: Domain, should_append_final_listen: bool = True
    ) -> List[Union[Event, List[Event]]]:
        """Returns events contained in the story step including implicit events.

        Not all events are always listed in the story dsl. This
        includes listen actions as well as implicitly
        set slots. This functions makes these events explicit and
        returns them with the rest of the steps events.
        """

        events = []

        for e in self.events:
            if isinstance(e, UserUttered):
                self._add_action_listen(events)
                events.append(e)
                events.extend(domain.slots_for_entities(e.entities))
            else:
                events.append(e)

        if not self.end_checkpoints and should_append_final_listen:
            self._add_action_listen(events)

        return events

    def __repr__(self) -> Text:
        return (
            "StoryStep("
            "block_name={!r}, "
            "start_checkpoints={!r}, "
            "end_checkpoints={!r}, "
            "events={!r})".format(
                self.block_name,
                self.start_checkpoints,
                self.end_checkpoints,
                self.events,
            )
        )


class RuleStep(StoryStep):
    """A Special type of StoryStep representing a Rule. """

    def __init__(
        self,
        block_name: Optional[Text] = None,
        start_checkpoints: Optional[List[Checkpoint]] = None,
        end_checkpoints: Optional[List[Checkpoint]] = None,
        events: Optional[List[Union[Event, List[Event]]]] = None,
        source_name: Optional[Text] = None,
        condition_events_indices: Optional[Set[int]] = None,
    ) -> None:
        super().__init__(
            block_name, start_checkpoints, end_checkpoints, events, source_name
        )
        self.condition_events_indices = (
            condition_events_indices if condition_events_indices else set()
        )

    def create_copy(self, use_new_id: bool) -> "StoryStep":
        copied = RuleStep(
            self.block_name,
            self.start_checkpoints,
            self.end_checkpoints,
            self.events[:],
            self.source_name,
            self.condition_events_indices,
        )
        if not use_new_id:
            copied.id = self.id
        return copied

    def __repr__(self) -> Text:
        return (
            "RuleStep("
            "block_name={!r}, "
            "start_checkpoints={!r}, "
            "end_checkpoints={!r}, "
            "events={!r})".format(
                self.block_name,
                self.start_checkpoints,
                self.end_checkpoints,
                self.events,
            )
        )

    def get_rules_condition(self) -> List[Event]:
        """Returns a list of events forming a condition of the Rule. """

        return [
            event
            for event_id, event in enumerate(self.events)
            if event_id in self.condition_events_indices
        ]

    def get_rules_events(self) -> List[Event]:
        """Returns a list of events forming the Rule, that are not conditions. """

        return [
            event
            for event_id, event in enumerate(self.events)
            if event_id not in self.condition_events_indices
        ]

    def add_event_as_condition(self, event: Event) -> None:
        """Adds event to the Rule as part of its condition.

        Args:
            event: The event to be added.
        """
        self.condition_events_indices.add(len(self.events))
        self.events.append(event)


class Story:
    def __init__(
        self, story_steps: List[StoryStep] = None, story_name: Optional[Text] = None
    ) -> None:
        self.story_steps = story_steps if story_steps else []
        self.story_name = story_name

    @staticmethod
    def from_events(events: List[Event], story_name: Optional[Text] = None) -> "Story":
        """Create a story from a list of events."""

        story_step = StoryStep(story_name)
        for event in events:
            story_step.add_event(event)
        return Story([story_step], story_name)

    def as_dialogue(self, sender_id: Text, domain: Domain) -> Dialogue:
        events = []
        for step in self.story_steps:
            events.extend(
                step.explicit_events(domain, should_append_final_listen=False)
            )

        events.append(ActionExecuted(ACTION_LISTEN_NAME))
        return Dialogue(sender_id, events)

    def as_story_string(self, flat: bool = False, e2e: bool = False) -> Text:
        story_content = ""
        for step in self.story_steps:
            story_content += step.as_story_string(flat, e2e)

        if flat:
            if self.story_name:
                name = self.story_name
            else:
                name = "Generated Story {}".format(hash(story_content))
            return f"## {name}\n{story_content}"
        else:
            return story_content

    def dump_to_file(
        self, filename: Text, flat: bool = False, e2e: bool = False
    ) -> None:

        rasa.shared.utils.io.write_text_file(
            self.as_story_string(flat, e2e), filename, append=True
        )


class StoryGraph:
    """Graph of the story-steps pooled from all stories in the training data."""

    def __init__(
        self,
        story_steps: List[StoryStep],
        story_end_checkpoints: Optional[Dict[Text, Text]] = None,
    ) -> None:
        self.story_steps = story_steps
        self.step_lookup = {s.id: s for s in self.story_steps}
        ordered_ids, cyclic_edges = StoryGraph.order_steps(story_steps)
        self.ordered_ids = ordered_ids
        self.cyclic_edge_ids = cyclic_edges
        if story_end_checkpoints:
            self.story_end_checkpoints = story_end_checkpoints
        else:
            self.story_end_checkpoints = {}

    def __hash__(self) -> int:
        self_as_string = self.as_story_string()
        text_hash = rasa.shared.utils.io.get_text_hash(self_as_string)

        return int(text_hash, 16)

    def ordered_steps(self) -> List[StoryStep]:
        """Returns the story steps ordered by topological order of the DAG."""

        return [self.get(step_id) for step_id in self.ordered_ids]

    def cyclic_edges(self) -> List[Tuple[Optional[StoryStep], Optional[StoryStep]]]:
        """Returns the story steps ordered by topological order of the DAG."""

        return [
            (self.get(source), self.get(target))
            for source, target in self.cyclic_edge_ids
        ]

    def merge(self, other: Optional["StoryGraph"]) -> "StoryGraph":
        if not other:
            return self

        steps = self.story_steps.copy() + other.story_steps
        story_end_checkpoints = self.story_end_checkpoints.copy().update(
            other.story_end_checkpoints
        )
        return StoryGraph(steps, story_end_checkpoints)

    @staticmethod
    def overlapping_checkpoint_names(
        cps: List[Checkpoint], other_cps: List[Checkpoint]
    ) -> Set[Text]:
        """Find overlapping checkpoints names"""

        return {cp.name for cp in cps} & {cp.name for cp in other_cps}

    def with_cycles_removed(self) -> "StoryGraph":
        """Create a graph with the cyclic edges removed from this graph."""

        story_end_checkpoints = self.story_end_checkpoints.copy()
        cyclic_edge_ids = self.cyclic_edge_ids
        # we need to remove the start steps and replace them with steps ending
        # in a special end checkpoint

        story_steps = {s.id: s for s in self.story_steps}

        # collect all overlapping checkpoints
        # we will remove unused start ones
        all_overlapping_cps = set()

        if self.cyclic_edge_ids:
            # we are going to do this in a recursive way. we are going to
            # remove one cycle and then we are going to
            # let the cycle detection run again
            # this is not inherently necessary so if this becomes a performance
            # issue, we can change it. It is actually enough to run the cycle
            # detection only once and then remove one cycle after another, but
            # since removing the cycle is done by adding / removing edges and
            #  nodes
            # the logic is a lot easier if we only need to make sure the
            # change is consistent if we only change one compared to
            # changing all of them.

            for s, e in cyclic_edge_ids:
                cid = generate_id(max_chars=GENERATED_HASH_LENGTH)
                prefix = GENERATED_CHECKPOINT_PREFIX + CHECKPOINT_CYCLE_PREFIX
                # need abbreviations otherwise they are not visualized well
                sink_cp_name = prefix + "SINK_" + cid
                connector_cp_name = prefix + "CONN_" + cid
                source_cp_name = prefix + "SRC_" + cid
                story_end_checkpoints[sink_cp_name] = source_cp_name

                overlapping_cps = self.overlapping_checkpoint_names(
                    story_steps[s].end_checkpoints, story_steps[e].start_checkpoints
                )

                all_overlapping_cps.update(overlapping_cps)

                # change end checkpoints of starts
                start = story_steps[s].create_copy(use_new_id=False)
                start.end_checkpoints = [
                    cp for cp in start.end_checkpoints if cp.name not in overlapping_cps
                ]
                start.end_checkpoints.append(Checkpoint(sink_cp_name))
                story_steps[s] = start

                needs_connector = False

                for k, step in list(story_steps.items()):
                    additional_ends = []
                    for original_cp in overlapping_cps:
                        for cp in step.start_checkpoints:
                            if cp.name == original_cp:
                                if k == e:
                                    cp_name = source_cp_name
                                else:
                                    cp_name = connector_cp_name
                                    needs_connector = True

                                if not self._is_checkpoint_in_list(
                                    cp_name, cp.conditions, step.start_checkpoints
                                ):
                                    # add checkpoint only if it was not added
                                    additional_ends.append(
                                        Checkpoint(cp_name, cp.conditions)
                                    )

                    if additional_ends:
                        updated = step.create_copy(use_new_id=False)
                        updated.start_checkpoints.extend(additional_ends)
                        story_steps[k] = updated

                if needs_connector:
                    start.end_checkpoints.append(Checkpoint(connector_cp_name))

        # the process above may generate unused checkpoints
        # we need to find them and remove them
        self._remove_unused_generated_cps(
            story_steps, all_overlapping_cps, story_end_checkpoints
        )

        return StoryGraph(list(story_steps.values()), story_end_checkpoints)

    @staticmethod
    def _checkpoint_difference(
        cps: List[Checkpoint], cp_name_to_ignore: Set[Text]
    ) -> List[Checkpoint]:
        """Finds checkpoints which names are
        different form names of checkpoints to ignore"""

        return [cp for cp in cps if cp.name not in cp_name_to_ignore]

    def _remove_unused_generated_cps(
        self,
        story_steps: Dict[Text, StoryStep],
        overlapping_cps: Set[Text],
        story_end_checkpoints: Dict[Text, Text],
    ) -> None:
        """Finds unused generated checkpoints
        and remove them from story steps."""

        unused_cps = self._find_unused_checkpoints(
            story_steps.values(), story_end_checkpoints
        )

        unused_overlapping_cps = unused_cps.intersection(overlapping_cps)

        unused_genr_cps = {
            cp_name
            for cp_name in unused_cps
            if cp_name.startswith(GENERATED_CHECKPOINT_PREFIX)
        }

        k_to_remove = set()
        for k, step in story_steps.items():
            # changed all ends
            updated = step.create_copy(use_new_id=False)
            updated.start_checkpoints = self._checkpoint_difference(
                updated.start_checkpoints, unused_overlapping_cps
            )

            # remove generated unused end checkpoints
            updated.end_checkpoints = self._checkpoint_difference(
                updated.end_checkpoints, unused_genr_cps
            )

            if (
                step.start_checkpoints
                and not updated.start_checkpoints
                or step.end_checkpoints
                and not updated.end_checkpoints
            ):
                # remove story step if the generated checkpoints
                # were the only ones
                k_to_remove.add(k)

            story_steps[k] = updated

        # remove unwanted story steps
        for k in k_to_remove:
            del story_steps[k]

    @staticmethod
    def _is_checkpoint_in_list(
        checkpoint_name: Text, conditions: Dict[Text, Any], cps: List[Checkpoint]
    ) -> bool:
        """Checks if checkpoint with name and conditions is
        already in the list of checkpoints."""

        for cp in cps:
            if checkpoint_name == cp.name and conditions == cp.conditions:
                return True
        return False

    @staticmethod
    def _find_unused_checkpoints(
        story_steps: ValuesView[StoryStep], story_end_checkpoints: Dict[Text, Text]
    ) -> Set[Text]:
        """Finds all unused checkpoints."""

        collected_start = {STORY_END, STORY_START}
        collected_end = {STORY_END, STORY_START}

        for step in story_steps:
            for start in step.start_checkpoints:
                collected_start.add(start.name)
            for end in step.end_checkpoints:
                start_name = story_end_checkpoints.get(end.name, end.name)
                collected_end.add(start_name)

        return collected_end.symmetric_difference(collected_start)

    def get(self, step_id: Text) -> Optional[StoryStep]:
        """Looks a story step up by its id."""

        return self.step_lookup.get(step_id)

    def as_story_string(self) -> Text:
        """Convert the graph into the story file format."""

        story_content = ""
        for step in self.story_steps:
            story_content += step.as_story_string(flat=False)
        return story_content

    @staticmethod
    def order_steps(
        story_steps: List[StoryStep],
    ) -> Tuple[deque, List[Tuple[Text, Text]]]:
        """Topological sort of the steps returning the ids of the steps."""

        checkpoints = StoryGraph._group_by_start_checkpoint(story_steps)
        graph = {
            s.id: {
                other.id for end in s.end_checkpoints for other in checkpoints[end.name]
            }
            for s in story_steps
        }
        return StoryGraph.topological_sort(graph)

    @staticmethod
    def _group_by_start_checkpoint(
        story_steps: List[StoryStep],
    ) -> Dict[Text, List[StoryStep]]:
        """Returns all the start checkpoint of the steps"""

        checkpoints = defaultdict(list)
        for step in story_steps:
            for start in step.start_checkpoints:
                checkpoints[start.name].append(step)
        return checkpoints

    @staticmethod
    def topological_sort(
        graph: Dict[Text, Set[Text]]
    ) -> Tuple[deque, List[Tuple[Text, Text]]]:
        """Creates a top sort of a directed graph. This is an unstable sorting!

        The function returns the sorted nodes as well as the edges that need
        to be removed from the graph to make it acyclic (and hence, sortable).

        The graph should be represented as a dictionary, e.g.:

        >>> example_graph = {
        ...         "a": set("b", "c", "d"),
        ...         "b": set(),
        ...         "c": set("d"),
        ...         "d": set(),
        ...         "e": set("f"),
        ...         "f": set()}
        >>> StoryGraph.topological_sort(example_graph)
        (deque([u'e', u'f', u'a', u'c', u'd', u'b']), [])
        """

        # noinspection PyPep8Naming
        GRAY, BLACK = 0, 1

        ordered = deque()
        unprocessed = sorted(set(graph))
        visited_nodes = {}

        removed_edges = set()

        def dfs(node):
            visited_nodes[node] = GRAY
            for k in sorted(graph.get(node, set())):
                sk = visited_nodes.get(k, None)
                if sk == GRAY:
                    removed_edges.add((node, k))
                    continue
                if sk == BLACK:
                    continue
                unprocessed.remove(k)
                dfs(k)
            ordered.appendleft(node)
            visited_nodes[node] = BLACK

        while unprocessed:
            dfs(unprocessed.pop())

        return ordered, sorted(removed_edges)

    def visualize(self, output_file: Optional[Text] = None) -> "nx.MultiDiGraph":
        import networkx as nx
        from rasa.shared.core.training_data import visualization
        from colorhash import ColorHash

        graph = nx.MultiDiGraph()
        next_node_idx = [0]
        nodes = {"STORY_START": 0, "STORY_END": -1}

        def ensure_checkpoint_is_drawn(cp: Checkpoint) -> None:
            if cp.name not in nodes:
                next_node_idx[0] += 1
                nodes[cp.name] = next_node_idx[0]

                if cp.name.startswith(GENERATED_CHECKPOINT_PREFIX):
                    # colors generated checkpoints based on their hash
                    color = ColorHash(cp.name[-GENERATED_HASH_LENGTH:]).hex
                    graph.add_node(
                        next_node_idx[0],
                        label=_cap_length(cp.name),
                        style="filled",
                        fillcolor=color,
                    )
                else:
                    graph.add_node(next_node_idx[0], label=_cap_length(cp.name))

        graph.add_node(
            nodes["STORY_START"], label="START", fillcolor="green", style="filled"
        )
        graph.add_node(nodes["STORY_END"], label="END", fillcolor="red", style="filled")

        for step in self.story_steps:
            next_node_idx[0] += 1
            step_idx = next_node_idx[0]

            graph.add_node(
                next_node_idx[0],
                label=_cap_length(step.block_name),
                style="filled",
                fillcolor="lightblue",
                shape="rect",
            )

            for c in step.start_checkpoints:
                ensure_checkpoint_is_drawn(c)
                graph.add_edge(nodes[c.name], step_idx)
            for c in step.end_checkpoints:
                ensure_checkpoint_is_drawn(c)
                graph.add_edge(step_idx, nodes[c.name])

            if not step.end_checkpoints:
                graph.add_edge(step_idx, nodes["STORY_END"])

        if output_file:
            visualization.persist_graph(graph, output_file)

        return graph

    def is_empty(self) -> bool:
        """Checks if `StoryGraph` is empty."""

        return not self.story_steps


def generate_id(prefix: Text = "", max_chars: Optional[int] = None) -> Text:
    """Generate a random UUID.

    Args:
        prefix: String to prefix the ID with.
        max_chars: Maximum number of characters.

    Returns:
        Generated random UUID.
    """
    import uuid

    gid = uuid.uuid4().hex
    if max_chars:
        gid = gid[:max_chars]

    return f"{prefix}{gid}"


def _cap_length(s: Text, char_limit: int = 20, append_ellipsis: bool = True) -> Text:
    """Makes sure the string doesn't exceed the passed char limit.

    Appends an ellipsis if the string is too long."""

    if len(s) > char_limit:
        if append_ellipsis:
            return s[: char_limit - 3] + "..."
        else:
            return s[:char_limit]
    else:
        return s<|MERGE_RESOLUTION|>--- conflicted
+++ resolved
@@ -16,12 +16,9 @@
     Event,
     SessionStarted,
 )
-<<<<<<< HEAD
-from rasa.shared.core.trackers import DialogueStateTracker  # pytype: disable=pyi-error
+from rasa.shared.core.trackers import DialogueStateTracker
 from rasa.shared.exceptions import RasaCoreException
-=======
-from rasa.shared.core.trackers import DialogueStateTracker
->>>>>>> 6fbee0db
+
 
 if typing.TYPE_CHECKING:
     import networkx as nx
