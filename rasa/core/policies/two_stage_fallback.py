import json
import logging
from pathlib import Path
from typing import List, Text, Optional, Any, Union, TYPE_CHECKING, Dict

import rasa.shared.utils.io
import rasa.utils.io

from rasa.shared.core.events import UserUttered, ActionExecuted

from rasa.shared.nlu.interpreter import NaturalLanguageInterpreter
from rasa.core.policies.fallback import FallbackPolicy
from rasa.core.policies.policy import confidence_scores_for
from rasa.shared.core.trackers import DialogueStateTracker
from rasa.core.constants import FALLBACK_POLICY_PRIORITY
from rasa.shared.core.constants import (
    USER_INTENT_OUT_OF_SCOPE,
    ACTION_LISTEN_NAME,
    ACTION_DEFAULT_FALLBACK_NAME,
    ACTION_REVERT_FALLBACK_EVENTS_NAME,
    ACTION_DEFAULT_ASK_AFFIRMATION_NAME,
    ACTION_DEFAULT_ASK_REPHRASE_NAME,
)
from rasa.shared.core.domain import InvalidDomain, Domain
from rasa.shared.nlu.constants import ACTION_NAME, INTENT_NAME_KEY

if TYPE_CHECKING:
    from rasa.core.policies.ensemble import PolicyEnsemble


logger = logging.getLogger(__name__)


def has_user_rephrased(tracker: DialogueStateTracker) -> bool:
    return tracker.last_executed_action_has(ACTION_DEFAULT_ASK_REPHRASE_NAME)


class TwoStageFallbackPolicy(FallbackPolicy):
    """This policy handles low NLU confidence in multiple stages.

    If a NLU prediction has a low confidence score,
    the user is asked to affirm whether they really had this intent.
    If they affirm, the story continues as if the intent was classified
    with high confidence from the beginning.
    If they deny, the user is asked to rephrase his intent.
    If the classification for the rephrased intent was confident, the story
    continues as if the user had this intent from the beginning.
    If the rephrased intent was not classified with high confidence,
    the user is asked to affirm the classified intent.
    If the user affirm the intent, the story continues as if the user had
    this intent from the beginning.
    If the user denies, an ultimate fallback action is triggered
    (e.g. a hand-off to a human).
    """

    def __init__(
        self,
        priority: int = FALLBACK_POLICY_PRIORITY,
        nlu_threshold: float = 0.3,
        ambiguity_threshold: float = 0.1,
        core_threshold: float = 0.3,
        fallback_core_action_name: Text = ACTION_DEFAULT_FALLBACK_NAME,
        fallback_nlu_action_name: Text = ACTION_DEFAULT_FALLBACK_NAME,
        deny_suggestion_intent_name: Text = USER_INTENT_OUT_OF_SCOPE,
    ) -> None:
        """Create a new Two-stage Fallback policy.

        Args:
            nlu_threshold: minimum threshold for NLU confidence.
                If intent prediction confidence is lower than this,
                predict fallback action with confidence 1.0.
            ambiguity_threshold: threshold for minimum difference
                between confidences of the top two predictions
            core_threshold: if NLU confidence threshold is met,
                predict fallback action with confidence
                `core_threshold`. If this is the highest confidence in
                the ensemble, the fallback action will be executed.
            fallback_core_action_name: This action is executed if the Core
                threshold is not met.
            fallback_nlu_action_name: This action is executed if the user
                denies the recognised intent for the second time.
            deny_suggestion_intent_name: The name of the intent which is used
                 to detect that the user denies the suggested intents.
        """
        super().__init__(
            priority,
            nlu_threshold,
            ambiguity_threshold,
            core_threshold,
            fallback_core_action_name,
        )

        self.fallback_nlu_action_name = fallback_nlu_action_name
        self.deny_suggestion_intent_name = deny_suggestion_intent_name

    @classmethod
    def validate_against_domain(
        cls, ensemble: Optional["PolicyEnsemble"], domain: Optional[Domain]
    ) -> None:
        if ensemble is None:
            return

        for p in ensemble.policies:
            if not isinstance(p, TwoStageFallbackPolicy):
                continue
            if domain is None or p.deny_suggestion_intent_name not in domain.intents:
                raise InvalidDomain(
                    "The intent '{0}' must be present in the "
                    "domain file to use TwoStageFallbackPolicy. "
                    "Either include the intent '{0}' in your domain "
                    "or exclude the TwoStageFallbackPolicy from your "
                    "policy configuration".format(p.deny_suggestion_intent_name)
                )

    def predict_action_probabilities(
        self,
        tracker: DialogueStateTracker,
        domain: Domain,
        interpreter: NaturalLanguageInterpreter,
        **kwargs: Any,
    ) -> List[float]:
        """Predicts the next action if NLU confidence is low."""

        nlu_data = tracker.latest_message.parse_data
        last_intent_name = nlu_data["intent"].get(INTENT_NAME_KEY, None)
        should_nlu_fallback = self.should_nlu_fallback(
            nlu_data, tracker.latest_action.get(ACTION_NAME)
        )
        user_rephrased = has_user_rephrased(tracker)

        if self._is_user_input_expected(tracker):
            result = confidence_scores_for(ACTION_LISTEN_NAME, 1.0, domain)
        elif self._has_user_denied(last_intent_name, tracker):
            logger.debug(f"User '{tracker.sender_id}' denied suggested intents.")
            result = self._results_for_user_denied(tracker, domain)
        elif user_rephrased and should_nlu_fallback:
            logger.debug(
                "Ambiguous rephrasing of user '{}' "
                "for intent '{}'".format(tracker.sender_id, last_intent_name)
            )
            result = confidence_scores_for(
                ACTION_DEFAULT_ASK_AFFIRMATION_NAME, 1.0, domain
            )
        elif user_rephrased:
            logger.debug(f"User '{tracker.sender_id}' rephrased intent")
            result = confidence_scores_for(
                ACTION_REVERT_FALLBACK_EVENTS_NAME, 1.0, domain
            )
        elif tracker.last_executed_action_has(ACTION_DEFAULT_ASK_AFFIRMATION_NAME):
            if not should_nlu_fallback:
                logger.debug(
                    "User '{}' affirmed intent '{}'"
                    "".format(tracker.sender_id, last_intent_name)
                )
                result = confidence_scores_for(
                    ACTION_REVERT_FALLBACK_EVENTS_NAME, 1.0, domain
                )
            else:
                result = confidence_scores_for(
                    self.fallback_nlu_action_name, 1.0, domain
                )
        elif should_nlu_fallback:
            logger.debug(
                "User '{}' has to affirm intent '{}'.".format(
                    tracker.sender_id, last_intent_name
                )
            )
            result = confidence_scores_for(
                ACTION_DEFAULT_ASK_AFFIRMATION_NAME, 1.0, domain
            )
        else:
            logger.debug(
                "NLU confidence threshold met, confidence of "
                "fallback action set to core threshold ({}).".format(
                    self.core_threshold
                )
            )
            result = self.fallback_scores(domain, self.core_threshold)

        return result

    def _is_user_input_expected(self, tracker: DialogueStateTracker) -> bool:
        action_requires_input = tracker.latest_action.get(ACTION_NAME) in [
            ACTION_DEFAULT_ASK_AFFIRMATION_NAME,
            ACTION_DEFAULT_ASK_REPHRASE_NAME,
            self.fallback_action_name,
        ]
        try:
            last_utterance_time = tracker.get_last_event_for(UserUttered).timestamp
            last_action_time = tracker.get_last_event_for(ActionExecuted).timestamp
            input_given = last_action_time < last_utterance_time
        except AttributeError:
            input_given = False

        return action_requires_input and not input_given

    def _has_user_denied(
        self, last_intent: Text, tracker: DialogueStateTracker
    ) -> bool:
        return (
            tracker.last_executed_action_has(ACTION_DEFAULT_ASK_AFFIRMATION_NAME)
            and last_intent == self.deny_suggestion_intent_name
        )

    def _results_for_user_denied(
        self, tracker: DialogueStateTracker, domain: Domain
    ) -> List[float]:
        has_denied_before = tracker.last_executed_action_has(
            ACTION_DEFAULT_ASK_REPHRASE_NAME, skip=1
        )

        if has_denied_before:
            return confidence_scores_for(self.fallback_nlu_action_name, 1.0, domain)
        else:
            return confidence_scores_for(ACTION_DEFAULT_ASK_REPHRASE_NAME, 1.0, domain)

    def _metadata(self) -> Dict[Text, Any]:
        return {
            "priority": self.priority,
            "nlu_threshold": self.nlu_threshold,
            "ambiguity_threshold": self.ambiguity_threshold,
            "core_threshold": self.core_threshold,
            "fallback_core_action_name": self.fallback_action_name,
            "fallback_nlu_action_name": self.fallback_nlu_action_name,
            "deny_suggestion_intent_name": self.deny_suggestion_intent_name,
        }
<<<<<<< HEAD
=======
        rasa.shared.utils.io.create_directory_for_file(config_file)
        rasa.shared.utils.io.dump_obj_as_json_to_file(config_file, meta)
>>>>>>> 0c5cde9e

    @classmethod
    def _metadata_filename(cls) -> Text:
        return "two_stage_fallback_policy.json"<|MERGE_RESOLUTION|>--- conflicted
+++ resolved
@@ -1,10 +1,5 @@
-import json
 import logging
-from pathlib import Path
-from typing import List, Text, Optional, Any, Union, TYPE_CHECKING, Dict
-
-import rasa.shared.utils.io
-import rasa.utils.io
+from typing import List, Text, Optional, Any, TYPE_CHECKING, Dict
 
 from rasa.shared.core.events import UserUttered, ActionExecuted
 
@@ -224,11 +219,6 @@
             "fallback_nlu_action_name": self.fallback_nlu_action_name,
             "deny_suggestion_intent_name": self.deny_suggestion_intent_name,
         }
-<<<<<<< HEAD
-=======
-        rasa.shared.utils.io.create_directory_for_file(config_file)
-        rasa.shared.utils.io.dump_obj_as_json_to_file(config_file, meta)
->>>>>>> 0c5cde9e
 
     @classmethod
     def _metadata_filename(cls) -> Text:
