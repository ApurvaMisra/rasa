--- conflicted
+++ resolved
@@ -25,11 +25,9 @@
     ENTITY_ATTRIBUTE_VALUE,
     ENTITY_ATTRIBUTE_TYPE,
     ENTITY_ATTRIBUTE_GROUP,
-<<<<<<< HEAD
     ENTITY_ATTRIBUTE_ROLE,
-=======
+    ACTION_TEXT,
     ACTION_NAME,
-    ACTION_TEXT,
 )
 from rasa.core.constants import (
     SHOULD_NOT_BE_SET,
@@ -39,7 +37,6 @@
     LOOP_REJECTED,
     TRIGGER_MESSAGE,
     PREVIOUS_ACTION,
->>>>>>> 12db4e15
 )
 from rasa.core import events  # pytype: disable=pyi-error
 from rasa.core.actions.action import ACTION_LISTEN_NAME  # pytype: disable=pyi-error
