--- conflicted
+++ resolved
@@ -116,13 +116,9 @@
         NEGATIVE_MARGIN_SCALE: 0.8,
         # Dropout rate for encoder
         DROP_RATE: 0.2,
-<<<<<<< HEAD
-        # sparsity of the weights in dense layers
+        # Sparsity of the weights in dense layers
         WEIGHT_SPARSITY: 0.8,
-        # if true apply dropout to sparse tensors
-=======
         # If 'True' apply dropout to sparse tensors
->>>>>>> 8d57ba80
         SPARSE_INPUT_DROPOUT: False,
         # ## Evaluation parameters
         # How often calculate validation accuracy.
