import asyncio
import os
import tempfile
import typing
from typing import Text, Optional, List, Union, Dict

from rasa import model, data
from rasa.cli.utils import create_output_path, print_success
from rasa.constants import DEFAULT_MODELS_PATH
from rasa.core.domain import Domain
from rasa.multi_skill import SkillSelector

if typing.TYPE_CHECKING:
    from rasa.nlu.model import Interpreter


def train(
    domain: Text,
    config: Text,
    training_files: Union[Text, List[Text]],
    output: Text = DEFAULT_MODELS_PATH,
    force_training: bool = False,
    kwargs: Optional[Dict] = None,
) -> Optional[Text]:
    loop = asyncio.get_event_loop()
    return loop.run_until_complete(
        train_async(domain, config, training_files, output, force_training, kwargs)
    )


async def train_async(
    domain: Text,
    config: Text,
    training_files: Union[Text, List[Text]],
    output: Text = DEFAULT_MODELS_PATH,
    force_training: bool = False,
    kwargs: Optional[Dict] = None,
) -> Optional[Text]:
    """Trains a Rasa model (Core and NLU).

    Args:
        domain: Path to the domain file.
        config: Path to the config for Core and NLU.
        training_files: Paths to the training data for Core and NLU.
        output: Output path.
        force_training: If `True` retrain model even if data has not changed.
        kwargs: Additional training parameters.

    Returns:
        Path of the trained model archive.
    """

    train_path = tempfile.mkdtemp()
    old_model = model.get_latest_model(output)
    retrain_core = True
    retrain_nlu = True

    skill_imports = SkillSelector.load(config, training_files)

    domain = Domain.load(domain, skill_imports)

    story_directory, nlu_data_directory = data.get_core_nlu_directories(
        training_files, skill_imports
    )
    new_fingerprint = model.model_fingerprint(
        config, domain, nlu_data_directory, story_directory
    )

    if not force_training and old_model:
        unpacked = model.unpack_model(old_model)
        old_core, old_nlu = model.get_model_subdirectories(unpacked)
        last_fingerprint = model.fingerprint_from_path(unpacked)

        if not model.core_fingerprint_changed(last_fingerprint, new_fingerprint):
            target_path = os.path.join(train_path, "core")
            retrain_core = not model.merge_model(old_core, target_path)

        if not model.nlu_fingerprint_changed(last_fingerprint, new_fingerprint):
            target_path = os.path.join(train_path, "nlu")
            retrain_nlu = not model.merge_model(old_nlu, target_path)

    if force_training or retrain_core:
        await train_core_async(
            domain, config, story_directory, output, train_path, kwargs
        )
    else:
        print (
            "Dialogue data / configuration did not change. "
            "No need to retrain dialogue model."
        )

    if force_training or retrain_nlu:
        train_nlu(config, nlu_data_directory, output, train_path)
    else:
        print ("NLU data / configuration did not change. No need to retrain NLU model.")

    if retrain_core or retrain_nlu:
        output = create_output_path(output)
        model.create_package_rasa(train_path, output, new_fingerprint)

        print ("Train path: '{}'.".format(train_path))

        print_success("Your bot is trained and ready to take for a spin!")

        return output
    else:
        print (
            "Nothing changed. You can use the old model stored at {}"
            "".format(os.path.abspath(old_model))
        )

        return old_model


def train_core(
    domain: Text,
    config: Text,
    stories: Text,
    output: Text,
    train_path: Optional[Text],
    kwargs: Optional[Dict],
) -> Optional[Text]:
    loop = asyncio.get_event_loop()
    return loop.run_until_complete(
        train_core_async(domain, config, stories, output, train_path, kwargs)
    )


async def train_core_async(
<<<<<<< HEAD
    domain: Union[Domain, Text],
    config: Text,
    stories: Text,
    output: Text,
    train_path: Optional[Text],
=======
    domain: Text,
    config: Text,
    stories: Text,
    output: Text,
    train_path: Optional[Text] = None,
    kwargs: Optional[Dict] = None,
>>>>>>> 8cd052c8
) -> Optional[Text]:
    """Trains a Core model.

    Args:
        domain: Path to the domain file.
        config: Path to the config file for Core.
        stories: Path to the Core training data.
        output: Output path.
        train_path: If `None` the model will be trained in a temporary
            directory, otherwise in the provided directory.
        kwargs: Additional training parameters.

    Returns:
        If `train_path` is given it returns the path to the model archive,
        otherwise the path to the directory with the trained model files.

    """
    import rasa.core.train

    _train_path = train_path or tempfile.mkdtemp()

    if isinstance(Domain, Text) and not train_path:
        skill_imports = SkillSelector.load(config, stories)
        domain = Domain.load(domain, skill_imports)
        stories = data.get_core_directory(stories, skill_imports)

    # normal (not compare) training
    core_model = await rasa.core.train(
        domain_file=domain,
        stories_file=stories,
        output_path=os.path.join(_train_path, "core"),
        policy_config=config,
        kwargs=kwargs,
    )

    if not train_path:
        # Only Core was trained.
        output_path = create_output_path(output, prefix="core-")
        new_fingerprint = model.model_fingerprint(config, domain, stories=stories)
        model.create_package_rasa(_train_path, output_path, new_fingerprint)
        print_success(
            "Your Rasa Core model is trained and saved at '{}'.".format(output_path)
        )

    return core_model


def train_nlu(
    config: Text, nlu_data: Text, output: Text, train_path: Optional[Text]
) -> Optional["Interpreter"]:
    """Trains a NLU model.

    Args:
        config: Path to the config file for NLU.
        nlu_data: Path to the NLU training data.
        output: Output path.
        train_path: If `None` the model will be trained in a temporary
            directory, otherwise in the provided directory.

    Returns:
        If `train_path` is given it returns the path to the model archive,
        otherwise the path to the directory with the trained model files.

    """
    import rasa.nlu

    if not train_path:
        skill_imports = SkillSelector.load(config)
        nlu_data = data.get_nlu_directory(nlu_data, skill_imports)

    _train_path = train_path or tempfile.mkdtemp()

    _, nlu_model, _ = rasa.nlu.train(
        config, nlu_data, _train_path, project="", fixed_model_name="nlu"
    )

    if not train_path:
        output_path = create_output_path(output, prefix="nlu-")
        new_fingerprint = model.model_fingerprint(config, nlu_data=nlu_data)
        model.create_package_rasa(_train_path, output_path, new_fingerprint)
        print_success(
            "Your Rasa NLU model is trained and saved at '{}'.".format(output_path)
        )

    return nlu_model<|MERGE_RESOLUTION|>--- conflicted
+++ resolved
@@ -127,20 +127,12 @@
 
 
 async def train_core_async(
-<<<<<<< HEAD
     domain: Union[Domain, Text],
-    config: Text,
-    stories: Text,
-    output: Text,
-    train_path: Optional[Text],
-=======
-    domain: Text,
     config: Text,
     stories: Text,
     output: Text,
     train_path: Optional[Text] = None,
     kwargs: Optional[Dict] = None,
->>>>>>> 8cd052c8
 ) -> Optional[Text]:
     """Trains a Core model.
 
