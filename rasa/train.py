import asyncio
import os
import tempfile
import typing
from typing import Text, Optional, List, Union

from rasa import model, data
from rasa.cli.utils import create_output_path, print_success
from rasa.constants import DEFAULT_MODELS_PATH

if typing.TYPE_CHECKING:
    from rasa.nlu.model import Interpreter


def train(
    domain: Text,
    config: Text,
    training_files: Union[Text, List[Text]],
    output: Text = DEFAULT_MODELS_PATH,
    force_training: bool = False,
) -> Optional[Text]:
    loop = asyncio.get_event_loop()
    return loop.run_until_complete(
        train_async(domain, config, training_files, output, force_training)
    )


async def train_async(
    domain: Text,
    config: Text,
    training_files: Union[Text, List[Text]],
    output: Text = DEFAULT_MODELS_PATH,
    force_training: bool = False,
) -> Optional[Text]:
    """Trains a Rasa model (Core and NLU).

    Args:
        domain: Path to the domain file.
        config: Path to the config for Core and NLU.
        training_files: Paths to the training data for Core and NLU.
        output: Output path.
        force_training: If `True` retrain model even if data has not changed.

    Returns:
        Path of the trained model archive.
    """

    train_path = tempfile.mkdtemp()
    old_model = model.get_latest_model(output)
    retrain_core = True
    retrain_nlu = True

<<<<<<< HEAD
    story_directory, nlu_data_directory = data.get_core_nlu_directories(
        training_files)

    new_fingerprint = model.model_fingerprint(config, domain,
                                              nlu_data_directory,
                                              story_directory)
=======
    story_directory, nlu_data_directory = data.get_core_nlu_directories(training_files)
    new_fingerprint = model.model_fingerprint(
        config, domain, nlu_data_directory, story_directory
    )
>>>>>>> 75176afd
    if not force_training and old_model:
        unpacked = model.unpack_model(old_model)
        old_core, old_nlu = model.get_model_subdirectories(unpacked)
        last_fingerprint = model.fingerprint_from_path(unpacked)

        if not model.core_fingerprint_changed(last_fingerprint, new_fingerprint):
            target_path = os.path.join(train_path, "core")
            retrain_core = not model.merge_model(old_core, target_path)

        if not model.nlu_fingerprint_changed(last_fingerprint, new_fingerprint):
            target_path = os.path.join(train_path, "nlu")
            retrain_nlu = not model.merge_model(old_nlu, target_path)

    if force_training or retrain_core:
        await train_core_async(domain, config, story_directory, output, train_path)
    else:
        print (
            "Dialogue data / configuration did not change. "
            "No need to retrain dialogue model."
        )

    if force_training or retrain_nlu:
        train_nlu(config, nlu_data_directory, output, train_path)
    else:
        print ("NLU data / configuration did not change. No need to retrain NLU model.")

    if retrain_core or retrain_nlu:
        output = create_output_path(output)
        model.create_package_rasa(train_path, output, new_fingerprint)

        print ("Train path: '{}'.".format(train_path))

        print_success("Your bot is trained and ready to take for a spin!")

        return output
    else:
        print (
            "Nothing changed. You can use the old model stored at {}"
            "".format(os.path.abspath(old_model))
        )

        return old_model


def train_core(
    domain: Text, config: Text, stories: Text, output: Text, train_path: Optional[Text]
) -> Optional[Text]:
    loop = asyncio.get_event_loop()
    return loop.run_until_complete(
        train_core_async(domain, config, stories, output, train_path)
    )


async def train_core_async(
    domain: Text, config: Text, stories: Text, output: Text, train_path: Optional[Text]
) -> Optional[Text]:
    """Trains a Core model.

    Args:
        domain: Path to the domain file.
        config: Path to the config file for Core.
        stories: Path to the Core training data.
        output: Output path.
        train_path: If `None` the model will be trained in a temporary
            directory, otherwise in the provided directory.

    Returns:
        If `train_path` is given it returns the path to the model archive,
        otherwise the path to the directory with the trained model files.

    """
    import rasa.core.train

    _train_path = train_path or tempfile.mkdtemp()

    # normal (not compare) training
    core_model = await rasa.core.train(
        domain_file=domain,
        stories_file=stories,
        output_path=os.path.join(_train_path, "core"),
        policy_config=config,
    )

    if not train_path:
        # Only Core was trained.
        stories = data.get_core_directory(stories)
        output_path = create_output_path(output, prefix="core-")
        new_fingerprint = model.model_fingerprint(config, domain, stories=stories)
        model.create_package_rasa(_train_path, output_path, new_fingerprint)
        print_success(
            "Your Rasa Core model is trained and saved at '{}'.".format(output_path)
        )

    return core_model


def train_nlu(
    config: Text, nlu_data: Text, output: Text, train_path: Optional[Text]
) -> Optional["Interpreter"]:
    """Trains a NLU model.

    Args:
        config: Path to the config file for NLU.
        nlu_data: Path to the NLU training data.
        output: Output path.
        train_path: If `None` the model will be trained in a temporary
            directory, otherwise in the provided directory.

    Returns:
        If `train_path` is given it returns the path to the model archive,
        otherwise the path to the directory with the trained model files.

    """
    import rasa.nlu

    _train_path = train_path or tempfile.mkdtemp()
    _, nlu_model, _ = rasa.nlu.train(
        config, nlu_data, _train_path, project="", fixed_model_name="nlu"
    )

    if not train_path:
        nlu_data = data.get_nlu_directory(nlu_data)
        output_path = create_output_path(output, prefix="nlu-")
        new_fingerprint = model.model_fingerprint(config, nlu_data=nlu_data)
        model.create_package_rasa(_train_path, output_path, new_fingerprint)
        print_success(
            "Your Rasa NLU model is trained and saved at '{}'.".format(output_path)
        )

    return nlu_model<|MERGE_RESOLUTION|>--- conflicted
+++ resolved
@@ -13,11 +13,11 @@
 
 
 def train(
-    domain: Text,
-    config: Text,
-    training_files: Union[Text, List[Text]],
-    output: Text = DEFAULT_MODELS_PATH,
-    force_training: bool = False,
+        domain: Text,
+        config: Text,
+        training_files: Union[Text, List[Text]],
+        output: Text = DEFAULT_MODELS_PATH,
+        force_training: bool = False,
 ) -> Optional[Text]:
     loop = asyncio.get_event_loop()
     return loop.run_until_complete(
@@ -26,11 +26,11 @@
 
 
 async def train_async(
-    domain: Text,
-    config: Text,
-    training_files: Union[Text, List[Text]],
-    output: Text = DEFAULT_MODELS_PATH,
-    force_training: bool = False,
+        domain: Text,
+        config: Text,
+        training_files: Union[Text, List[Text]],
+        output: Text = DEFAULT_MODELS_PATH,
+        force_training: bool = False,
 ) -> Optional[Text]:
     """Trains a Rasa model (Core and NLU).
 
@@ -50,19 +50,11 @@
     retrain_core = True
     retrain_nlu = True
 
-<<<<<<< HEAD
-    story_directory, nlu_data_directory = data.get_core_nlu_directories(
-        training_files)
-
-    new_fingerprint = model.model_fingerprint(config, domain,
-                                              nlu_data_directory,
-                                              story_directory)
-=======
     story_directory, nlu_data_directory = data.get_core_nlu_directories(training_files)
     new_fingerprint = model.model_fingerprint(
         config, domain, nlu_data_directory, story_directory
     )
->>>>>>> 75176afd
+
     if not force_training and old_model:
         unpacked = model.unpack_model(old_model)
         old_core, old_nlu = model.get_model_subdirectories(unpacked)
@@ -79,7 +71,7 @@
     if force_training or retrain_core:
         await train_core_async(domain, config, story_directory, output, train_path)
     else:
-        print (
+        print(
             "Dialogue data / configuration did not change. "
             "No need to retrain dialogue model."
         )
@@ -87,19 +79,19 @@
     if force_training or retrain_nlu:
         train_nlu(config, nlu_data_directory, output, train_path)
     else:
-        print ("NLU data / configuration did not change. No need to retrain NLU model.")
+        print("NLU data / configuration did not change. No need to retrain NLU model.")
 
     if retrain_core or retrain_nlu:
         output = create_output_path(output)
         model.create_package_rasa(train_path, output, new_fingerprint)
 
-        print ("Train path: '{}'.".format(train_path))
+        print("Train path: '{}'.".format(train_path))
 
         print_success("Your bot is trained and ready to take for a spin!")
 
         return output
     else:
-        print (
+        print(
             "Nothing changed. You can use the old model stored at {}"
             "".format(os.path.abspath(old_model))
         )
@@ -108,7 +100,8 @@
 
 
 def train_core(
-    domain: Text, config: Text, stories: Text, output: Text, train_path: Optional[Text]
+        domain: Text, config: Text, stories: Text, output: Text,
+        train_path: Optional[Text]
 ) -> Optional[Text]:
     loop = asyncio.get_event_loop()
     return loop.run_until_complete(
@@ -117,7 +110,8 @@
 
 
 async def train_core_async(
-    domain: Text, config: Text, stories: Text, output: Text, train_path: Optional[Text]
+        domain: Text, config: Text, stories: Text, output: Text,
+        train_path: Optional[Text]
 ) -> Optional[Text]:
     """Trains a Core model.
 
@@ -160,7 +154,7 @@
 
 
 def train_nlu(
-    config: Text, nlu_data: Text, output: Text, train_path: Optional[Text]
+        config: Text, nlu_data: Text, output: Text, train_path: Optional[Text]
 ) -> Optional["Interpreter"]:
     """Trains a NLU model.
 
