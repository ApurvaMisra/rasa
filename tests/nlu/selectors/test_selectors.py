--- conflicted
+++ resolved
@@ -13,16 +13,7 @@
             {"name": "WhitespaceTokenizer"},
             {"name": "CountVectorsFeaturizer"},
             {"name": "ResponseSelector", EPOCHS: 1},
-        ],
-        [
-            {"name": "WhitespaceTokenizer"},
-            {"name": "CountVectorsFeaturizer"},
-<<<<<<< HEAD
-            {"name": "DIETSelector", EPOCHS: 1},
-=======
-            {"name": "ResponseSelector", EPOCHS: 2},
->>>>>>> c2eef824
-        ],
+        ]
     ],
 )
 def test_train_selector(pipeline, component_builder, tmpdir):
